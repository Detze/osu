--- conflicted
+++ resolved
@@ -1,162 +1,158 @@
-// Copyright (c) 2007-2017 ppy Pty Ltd <contact@ppy.sh>.
-// Licensed under the MIT Licence - https://raw.githubusercontent.com/ppy/osu/master/LICENCE
-
-using osu.Framework.Extensions.Color4Extensions;
-using osu.Framework.Graphics;
-using osu.Framework.Graphics.Containers;
-using osu.Framework.Graphics.Sprites;
-using osu.Game.Graphics.Backgrounds;
-using OpenTK.Graphics;
-using System;
-using osu.Game.Graphics;
-
-namespace osu.Game.Modes.Taiko.Objects.Drawable.Pieces
-{
-    /// <summary>
-    /// A circle piece which is used uniformly through osu!taiko to visualise hitobjects.
-    /// <para>
-    /// The body of this piece will overshoot its parent by <see cref="CirclePiece.Height"/> to form 
-    /// a rounded (_[-Width-]_) figure such that a regular "circle" is the result of a parent with Width = 0.
-    /// </para>
-    /// </summary>
-<<<<<<< HEAD
-    public class CirclePiece : Container, IAccented
-=======
-    public class CirclePiece : Container, IHasAccentColour
->>>>>>> ba7f1233
-    {
-        public const float SYMBOL_SIZE = TaikoHitObject.CIRCLE_RADIUS * 2f * 0.45f;
-        public const float SYMBOL_BORDER = 8;
-        public const float SYMBOL_INNER_SIZE = SYMBOL_SIZE - 2 * SYMBOL_BORDER;
-
-        private Color4 accentColour;
-        /// <summary>
-        /// The colour of the inner circle and outer glows.
-        /// </summary>
-        public Color4 AccentColour
-        {
-            get { return accentColour; }
-            set
-            {
-                accentColour = value;
-
-                background.Colour = AccentColour;
-
-                resetEdgeEffects();
-            }
-        }
-
-        private bool kiaiMode;
-        /// <summary>
-        /// Whether Kiai mode effects are enabled for this circle piece.
-        /// </summary>
-        public bool KiaiMode
-        {
-            get { return kiaiMode; }
-            set
-            {
-                kiaiMode = value;
-
-                resetEdgeEffects();
-            }
-        }
-
-        public override Anchor Origin
-        {
-            get { return Anchor.CentreLeft; }
-            set { throw new InvalidOperationException($"{nameof(CirclePiece)} must always use CentreLeft origin."); }
-        }
-
-        protected override Container<Framework.Graphics.Drawable> Content => SymbolContainer;
-        protected readonly Container SymbolContainer;
-
-        private readonly Container background;
-        private readonly Container innerLayer;
-
-        public CirclePiece()
-        {
-            RelativeSizeAxes = Axes.X;
-            Height = TaikoHitObject.CIRCLE_RADIUS * 2;
-
-            // The "inner layer" is the body of the CirclePiece that overshoots it by Height/2 px on both sides
-            AddInternal(innerLayer = new Container
-            {
-                Name = "Inner Layer",
-                Anchor = Anchor.Centre,
-                Origin = Anchor.Centre,
-                RelativeSizeAxes = Axes.Y,
-                Children = new Framework.Graphics.Drawable[]
-                {
-                    background = new CircularContainer
-                    {
-                        Name = "Background",
-                        Anchor = Anchor.Centre,
-                        Origin = Anchor.Centre,
-                        RelativeSizeAxes = Axes.Both,
-                        Masking = true,
-                        Children = new Framework.Graphics.Drawable[]
-                        {
-                            new Box
-                            {
-                                Anchor = Anchor.Centre,
-                                Origin = Anchor.Centre,
-                                RelativeSizeAxes = Axes.Both,
-                            },
-                            new Triangles
-                            {
-                                Anchor = Anchor.Centre,
-                                Origin = Anchor.Centre,
-                                RelativeSizeAxes = Axes.Both,
-                                ColourLight = Color4.White,
-                                ColourDark = Color4.White.Darken(0.1f)
-                            }
-                        }
-                    },
-                    new CircularContainer
-                    {
-                        Name = "Ring",
-                        Anchor = Anchor.Centre,
-                        Origin = Anchor.Centre,
-                        RelativeSizeAxes = Axes.Both,
-                        BorderThickness = 8,
-                        BorderColour = Color4.White,
-                        Masking = true,
-                        Children = new[]
-                        {
-                            new Box
-                            {
-                                Anchor = Anchor.Centre,
-                                Origin = Anchor.Centre,
-                                RelativeSizeAxes = Axes.Both,
-                                Alpha = 0,
-                                AlwaysPresent = true
-                            }
-                        }
-                    },
-                    SymbolContainer = new Container
-                    {
-                        Name = "Symbol",
-                        Anchor = Anchor.Centre,
-                        Origin = Anchor.Centre,
-                    }
-                }
-            });
-        }
-
-        protected override void Update()
-        {
-            // Add the overshoot to compensate for corner radius
-            innerLayer.Width = DrawWidth + DrawHeight;
-        }
-
-        private void resetEdgeEffects()
-        {
-            background.EdgeEffect = new EdgeEffect
-            {
-                Type = EdgeEffectType.Glow,
-                Colour = AccentColour,
-                Radius = KiaiMode ? 50 : 8
-            };
-        }
-    }
+// Copyright (c) 2007-2017 ppy Pty Ltd <contact@ppy.sh>.
+// Licensed under the MIT Licence - https://raw.githubusercontent.com/ppy/osu/master/LICENCE
+
+using osu.Framework.Extensions.Color4Extensions;
+using osu.Framework.Graphics;
+using osu.Framework.Graphics.Containers;
+using osu.Framework.Graphics.Sprites;
+using osu.Game.Graphics.Backgrounds;
+using OpenTK.Graphics;
+using System;
+using osu.Game.Graphics;
+
+namespace osu.Game.Modes.Taiko.Objects.Drawable.Pieces
+{
+    /// <summary>
+    /// A circle piece which is used uniformly through osu!taiko to visualise hitobjects.
+    /// <para>
+    /// The body of this piece will overshoot its parent by <see cref="CirclePiece.Height"/> to form 
+    /// a rounded (_[-Width-]_) figure such that a regular "circle" is the result of a parent with Width = 0.
+    /// </para>
+    /// </summary>
+    public class CirclePiece : Container, IHasAccentColour
+    {
+        public const float SYMBOL_SIZE = TaikoHitObject.CIRCLE_RADIUS * 2f * 0.45f;
+        public const float SYMBOL_BORDER = 8;
+        public const float SYMBOL_INNER_SIZE = SYMBOL_SIZE - 2 * SYMBOL_BORDER;
+
+        private Color4 accentColour;
+        /// <summary>
+        /// The colour of the inner circle and outer glows.
+        /// </summary>
+        public Color4 AccentColour
+        {
+            get { return accentColour; }
+            set
+            {
+                accentColour = value;
+
+                background.Colour = AccentColour;
+
+                resetEdgeEffects();
+            }
+        }
+
+        private bool kiaiMode;
+        /// <summary>
+        /// Whether Kiai mode effects are enabled for this circle piece.
+        /// </summary>
+        public bool KiaiMode
+        {
+            get { return kiaiMode; }
+            set
+            {
+                kiaiMode = value;
+
+                resetEdgeEffects();
+            }
+        }
+
+        public override Anchor Origin
+        {
+            get { return Anchor.CentreLeft; }
+            set { throw new InvalidOperationException($"{nameof(CirclePiece)} must always use CentreLeft origin."); }
+        }
+
+        protected override Container<Framework.Graphics.Drawable> Content => SymbolContainer;
+        protected readonly Container SymbolContainer;
+
+        private readonly Container background;
+        private readonly Container innerLayer;
+
+        public CirclePiece()
+        {
+            RelativeSizeAxes = Axes.X;
+            Height = TaikoHitObject.CIRCLE_RADIUS * 2;
+
+            // The "inner layer" is the body of the CirclePiece that overshoots it by Height/2 px on both sides
+            AddInternal(innerLayer = new Container
+            {
+                Name = "Inner Layer",
+                Anchor = Anchor.Centre,
+                Origin = Anchor.Centre,
+                RelativeSizeAxes = Axes.Y,
+                Children = new Framework.Graphics.Drawable[]
+                {
+                    background = new CircularContainer
+                    {
+                        Name = "Background",
+                        Anchor = Anchor.Centre,
+                        Origin = Anchor.Centre,
+                        RelativeSizeAxes = Axes.Both,
+                        Masking = true,
+                        Children = new Framework.Graphics.Drawable[]
+                        {
+                            new Box
+                            {
+                                Anchor = Anchor.Centre,
+                                Origin = Anchor.Centre,
+                                RelativeSizeAxes = Axes.Both,
+                            },
+                            new Triangles
+                            {
+                                Anchor = Anchor.Centre,
+                                Origin = Anchor.Centre,
+                                RelativeSizeAxes = Axes.Both,
+                                ColourLight = Color4.White,
+                                ColourDark = Color4.White.Darken(0.1f)
+                            }
+                        }
+                    },
+                    new CircularContainer
+                    {
+                        Name = "Ring",
+                        Anchor = Anchor.Centre,
+                        Origin = Anchor.Centre,
+                        RelativeSizeAxes = Axes.Both,
+                        BorderThickness = 8,
+                        BorderColour = Color4.White,
+                        Masking = true,
+                        Children = new[]
+                        {
+                            new Box
+                            {
+                                Anchor = Anchor.Centre,
+                                Origin = Anchor.Centre,
+                                RelativeSizeAxes = Axes.Both,
+                                Alpha = 0,
+                                AlwaysPresent = true
+                            }
+                        }
+                    },
+                    SymbolContainer = new Container
+                    {
+                        Name = "Symbol",
+                        Anchor = Anchor.Centre,
+                        Origin = Anchor.Centre,
+                    }
+                }
+            });
+        }
+
+        protected override void Update()
+        {
+            // Add the overshoot to compensate for corner radius
+            innerLayer.Width = DrawWidth + DrawHeight;
+        }
+
+        private void resetEdgeEffects()
+        {
+            background.EdgeEffect = new EdgeEffect
+            {
+                Type = EdgeEffectType.Glow,
+                Colour = AccentColour,
+                Radius = KiaiMode ? 50 : 8
+            };
+        }
+    }
 }