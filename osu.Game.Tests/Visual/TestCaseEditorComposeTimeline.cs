--- conflicted
+++ resolved
@@ -15,16 +15,9 @@
     [TestFixture]
     public class TestCaseEditorComposeTimeline : EditorClockTestCase
     {
-<<<<<<< HEAD
-        public override IReadOnlyList<Type> RequiredTypes => new[] { typeof(TimelineArea), typeof(Timeline), typeof(BeatmapWaveformGraph), typeof(TimelineButton) };
-
-        [BackgroundDependencyLoader]
-        private void load(OsuGameBase osuGame)
-=======
         public override IReadOnlyList<Type> RequiredTypes => new[] { typeof(TimelineArea), typeof(Timeline), typeof(TimelineButton) };
 
         public TestCaseEditorComposeTimeline()
->>>>>>> 06599199
         {
             TimelineArea timelineArea;
 
@@ -44,11 +37,6 @@
                     Size = new Vector2(0.8f, 100)
                 }
             };
-<<<<<<< HEAD
-
-            timelineArea.Beatmap.BindTo(osuGame.Beatmap);
-=======
->>>>>>> 06599199
         }
     }
 }