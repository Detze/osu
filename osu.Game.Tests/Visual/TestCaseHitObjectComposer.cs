--- conflicted
+++ resolved
@@ -13,8 +13,8 @@
 using osu.Game.Rulesets.Objects;
 using osu.Game.Rulesets.Osu;
 using osu.Game.Rulesets.Osu.Edit;
-using osu.Game.Rulesets.Osu.Edit.Masks.HitCircle;
-using osu.Game.Rulesets.Osu.Edit.Masks.HitCircle.Components;
+using osu.Game.Rulesets.Osu.Edit.Masks.HitCircleMasks;
+using osu.Game.Rulesets.Osu.Edit.Masks.HitCircleMasks.Components;
 using osu.Game.Rulesets.Osu.Objects;
 using osu.Game.Screens.Edit.Screens.Compose;
 using osu.Game.Screens.Edit.Screens.Compose.Layers;
@@ -59,11 +59,6 @@
                             new Vector2(216, 0),
                         },
                         Distance = 216,
-<<<<<<< HEAD
-                        Velocity = 1,
-                        TickDistance = 100,
-=======
->>>>>>> ea3c960b
                         Scale = 0.5f,
                     }
                 },
