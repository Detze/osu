// Copyright (c) ppy Pty Ltd <contact@ppy.sh>. Licensed under the MIT Licence.
// See the LICENCE file in the repository root for full licence text.

using System.Collections.Generic;
using System.Linq;
using NUnit.Framework;
using osu.Framework.Allocation;
using osu.Framework.Graphics;
using osu.Framework.Testing;
using osu.Game.Beatmaps;
<<<<<<< HEAD
using osu.Game.Rulesets.UI;
=======
>>>>>>> 16249459
using osu.Game.Screens.OnlinePlay.Multiplayer.Spectate;
using osu.Game.Screens.Play;
using osu.Game.Tests.Beatmaps.IO;

namespace osu.Game.Tests.Visual.Multiplayer
{
    public class TestSceneMultiSpectatorScreen : MultiplayerTestScene
    {
        [Resolved]
        private OsuGameBase game { get; set; }

        [Resolved]
        private BeatmapManager beatmapManager { get; set; }

        private MultiSpectatorScreen spectatorScreen;

        private readonly List<int> playingUserIds = new List<int>();

        private BeatmapSetInfo importedSet;
        private BeatmapInfo importedBeatmap;
        private int importedBeatmapId;

        [BackgroundDependencyLoader]
        private void load()
        {
            importedSet = ImportBeatmapTest.LoadOszIntoOsu(game, virtualTrack: true).Result;
            importedBeatmap = importedSet.Beatmaps.First(b => b.RulesetID == 0);
            importedBeatmapId = importedBeatmap.OnlineBeatmapID ?? -1;
        }

        [SetUp]
<<<<<<< HEAD
        public new void Setup() => Schedule(() => playingUserIds.Clear());
=======
        public new void Setup() => Schedule(() =>
        {
            nextFrame.Clear();
            playingUserIds.Clear();
        });
>>>>>>> 16249459

        [Test]
        public void TestDelayedStart()
        {
            AddStep("start players silently", () =>
            {
                Client.CurrentMatchPlayingUserIds.Add(PLAYER_1_ID);
                Client.CurrentMatchPlayingUserIds.Add(PLAYER_2_ID);
                playingUserIds.Add(PLAYER_1_ID);
                playingUserIds.Add(PLAYER_2_ID);
            });

            loadSpectateScreen(false);

            AddWaitStep("wait a bit", 10);
            AddStep("load player first_player_id", () => SpectatorClient.StartPlay(PLAYER_1_ID, importedBeatmapId));
            AddUntilStep("one player added", () => spectatorScreen.ChildrenOfType<Player>().Count() == 1);

            AddWaitStep("wait a bit", 10);
            AddStep("load player second_player_id", () => SpectatorClient.StartPlay(PLAYER_2_ID, importedBeatmapId));
            AddUntilStep("two players added", () => spectatorScreen.ChildrenOfType<Player>().Count() == 2);
        }

        [Test]
        public void TestGeneral()
        {
            int[] userIds = Enumerable.Range(0, 4).Select(i => PLAYER_1_ID + i).ToArray();

            start(userIds);
            loadSpectateScreen();

            sendFrames(userIds, 1000);
            AddWaitStep("wait a bit", 20);
        }

        [Test]
        public void TestTimeDoesNotProgressWhileAllPlayersPaused()
        {
            start(new[] { PLAYER_1_ID, PLAYER_2_ID });
            loadSpectateScreen();

            sendFrames(PLAYER_1_ID, 40);
            sendFrames(PLAYER_2_ID, 20);

            checkPaused(PLAYER_2_ID, true);
            checkPausedInstant(PLAYER_1_ID, false);
            AddAssert("master clock still running", () => this.ChildrenOfType<MasterGameplayClockContainer>().Single().IsRunning);

            checkPaused(PLAYER_1_ID, true);
            AddUntilStep("master clock paused", () => !this.ChildrenOfType<MasterGameplayClockContainer>().Single().IsRunning);
        }

        [Test]
        public void TestPlayersMustStartSimultaneously()
        {
            start(new[] { PLAYER_1_ID, PLAYER_2_ID });
            loadSpectateScreen();

            // Send frames for one player only, both should remain paused.
            sendFrames(PLAYER_1_ID, 20);
            checkPausedInstant(PLAYER_1_ID, true);
            checkPausedInstant(PLAYER_2_ID, true);

            // Send frames for the other player, both should now start playing.
            sendFrames(PLAYER_2_ID, 20);
            checkPausedInstant(PLAYER_1_ID, false);
            checkPausedInstant(PLAYER_2_ID, false);
        }

        [Test]
        public void TestPlayersDoNotStartSimultaneouslyIfBufferingForMaximumStartDelay()
        {
            start(new[] { PLAYER_1_ID, PLAYER_2_ID });
            loadSpectateScreen();

            // Send frames for one player only, both should remain paused.
            sendFrames(PLAYER_1_ID, 1000);
            checkPausedInstant(PLAYER_1_ID, true);
            checkPausedInstant(PLAYER_2_ID, true);

            // Wait for the start delay seconds...
            AddWaitStep("wait maximum start delay seconds", (int)(CatchUpSyncManager.MAXIMUM_START_DELAY / TimePerAction));

            // Player 1 should start playing by itself, player 2 should remain paused.
            checkPausedInstant(PLAYER_1_ID, false);
            checkPausedInstant(PLAYER_2_ID, true);
        }

        [Test]
        public void TestPlayersContinueWhileOthersBuffer()
        {
            start(new[] { PLAYER_1_ID, PLAYER_2_ID });
            loadSpectateScreen();

            // Send initial frames for both players. A few more for player 1.
            sendFrames(PLAYER_1_ID, 20);
            sendFrames(PLAYER_2_ID, 10);
            checkPausedInstant(PLAYER_1_ID, false);
            checkPausedInstant(PLAYER_2_ID, false);

            // Eventually player 2 will pause, player 1 must remain running.
            checkPaused(PLAYER_2_ID, true);
            checkPausedInstant(PLAYER_1_ID, false);

            // Eventually both players will run out of frames and should pause.
            checkPaused(PLAYER_1_ID, true);
            checkPausedInstant(PLAYER_2_ID, true);

            // Send more frames for the first player only. Player 1 should start playing with player 2 remaining paused.
            sendFrames(PLAYER_1_ID, 20);
            checkPausedInstant(PLAYER_2_ID, true);
            checkPausedInstant(PLAYER_1_ID, false);

            // Send more frames for the second player. Both should be playing
            sendFrames(PLAYER_2_ID, 20);
            checkPausedInstant(PLAYER_2_ID, false);
            checkPausedInstant(PLAYER_1_ID, false);
        }

        [Test]
        public void TestPlayersCatchUpAfterFallingBehind()
        {
            start(new[] { PLAYER_1_ID, PLAYER_2_ID });
            loadSpectateScreen();

            // Send initial frames for both players. A few more for player 1.
            sendFrames(PLAYER_1_ID, 1000);
            sendFrames(PLAYER_2_ID, 10);
            checkPausedInstant(PLAYER_1_ID, false);
            checkPausedInstant(PLAYER_2_ID, false);

            // Eventually player 2 will run out of frames and should pause.
            checkPaused(PLAYER_2_ID, true);
            AddWaitStep("wait a few more frames", 10);

            // Send more frames for player 2. It should unpause.
            sendFrames(PLAYER_2_ID, 1000);
            checkPausedInstant(PLAYER_2_ID, false);

            // Player 2 should catch up to player 1 after unpausing.
            waitForCatchup(PLAYER_2_ID);
            AddWaitStep("wait a bit", 10);
        }

        [Test]
        public void TestMostInSyncUserIsAudioSource()
        {
            start(new[] { PLAYER_1_ID, PLAYER_2_ID });
            loadSpectateScreen();

            assertMuted(PLAYER_1_ID, true);
            assertMuted(PLAYER_2_ID, true);

            sendFrames(PLAYER_1_ID, 10);
            sendFrames(PLAYER_2_ID, 20);
            checkPaused(PLAYER_1_ID, false);
            assertOneNotMuted();

            checkPaused(PLAYER_1_ID, true);
            assertMuted(PLAYER_1_ID, true);
            assertMuted(PLAYER_2_ID, false);

            sendFrames(PLAYER_1_ID, 100);
            waitForCatchup(PLAYER_1_ID);
            checkPaused(PLAYER_2_ID, true);
            assertMuted(PLAYER_1_ID, false);
            assertMuted(PLAYER_2_ID, true);

            sendFrames(PLAYER_2_ID, 100);
            waitForCatchup(PLAYER_2_ID);
            assertMuted(PLAYER_1_ID, false);
            assertMuted(PLAYER_2_ID, true);
        }

        [Test]
        public void TestSpectatingDuringGameplay()
        {
            var players = new[] { PLAYER_1_ID, PLAYER_2_ID };

            start(players);
            sendFrames(players, 300);

            loadSpectateScreen();
            sendFrames(players, 300);

            AddUntilStep("playing from correct point in time", () => this.ChildrenOfType<DrawableRuleset>().All(r => r.FrameStableClock.CurrentTime > 30000));
        }

        [Test]
        public void TestSpectatingDuringGameplayWithLateFrames()
        {
            start(new[] { PLAYER_1_ID, PLAYER_2_ID });
            sendFrames(new[] { PLAYER_1_ID, PLAYER_2_ID }, 300);

            loadSpectateScreen();
            sendFrames(PLAYER_1_ID, 300);

            AddWaitStep("wait maximum start delay seconds", (int)(CatchUpSyncManager.MAXIMUM_START_DELAY / TimePerAction));
            checkPaused(PLAYER_1_ID, false);

            sendFrames(PLAYER_2_ID, 300);
            AddUntilStep("player 2 playing from correct point in time", () => getPlayer(PLAYER_2_ID).ChildrenOfType<DrawableRuleset>().Single().FrameStableClock.CurrentTime > 30000);
        }

        private void loadSpectateScreen(bool waitForPlayerLoad = true)
        {
            AddStep("load screen", () =>
            {
                Beatmap.Value = beatmapManager.GetWorkingBeatmap(importedBeatmap);
                Ruleset.Value = importedBeatmap.Ruleset;

                LoadScreen(spectatorScreen = new MultiSpectatorScreen(playingUserIds.ToArray()));
            });

            AddUntilStep("wait for screen load", () => spectatorScreen.LoadState == LoadState.Loaded && (!waitForPlayerLoad || spectatorScreen.AllPlayersLoaded));
        }

        private void start(int[] userIds, int? beatmapId = null)
        {
            AddStep("start play", () =>
            {
                foreach (int id in userIds)
                {
                    Client.CurrentMatchPlayingUserIds.Add(id);
                    SpectatorClient.StartPlay(id, beatmapId ?? importedBeatmapId);
                    playingUserIds.Add(id);
                }
            });
        }

<<<<<<< HEAD
        private void finish(int userId)
        {
            AddStep("end play", () =>
            {
                SpectatorClient.EndPlay(userId);
                playingUserIds.Remove(userId);
            });
        }

=======
>>>>>>> 16249459
        private void sendFrames(int userId, int count = 10) => sendFrames(new[] { userId }, count);

        private void sendFrames(int[] userIds, int count = 10)
        {
            AddStep("send frames", () =>
            {
                foreach (int id in userIds)
<<<<<<< HEAD
                    SpectatorClient.SendFrames(id, count);
=======
                {
                    SpectatorClient.SendFrames(id, nextFrame[id], count);
                    nextFrame[id] += count;
                }
>>>>>>> 16249459
            });
        }

        private void checkPaused(int userId, bool state)
            => AddUntilStep($"{userId} is {(state ? "paused" : "playing")}", () => getPlayer(userId).ChildrenOfType<GameplayClockContainer>().First().GameplayClock.IsRunning != state);

        private void checkPausedInstant(int userId, bool state)
        {
            checkPaused(userId, state);

            // Todo: The following should work, but is broken because SpectatorScreen retrieves the WorkingBeatmap via the BeatmapManager, bypassing the test scene clock and running real-time.
            // AddAssert($"{userId} is {(state ? "paused" : "playing")}", () => getPlayer(userId).ChildrenOfType<GameplayClockContainer>().First().GameplayClock.IsRunning != state);
        }

        private void assertOneNotMuted() => AddAssert("one player not muted", () => spectatorScreen.ChildrenOfType<PlayerArea>().Count(p => !p.Mute) == 1);

        private void assertMuted(int userId, bool muted)
            => AddAssert($"{userId} {(muted ? "is" : "is not")} muted", () => getInstance(userId).Mute == muted);

        private void waitForCatchup(int userId)
            => AddUntilStep($"{userId} not catching up", () => !getInstance(userId).GameplayClock.IsCatchingUp);

        private Player getPlayer(int userId) => getInstance(userId).ChildrenOfType<Player>().Single();

        private PlayerArea getInstance(int userId) => spectatorScreen.ChildrenOfType<PlayerArea>().Single(p => p.UserId == userId);
    }
}<|MERGE_RESOLUTION|>--- conflicted
+++ resolved
@@ -8,10 +8,7 @@
 using osu.Framework.Graphics;
 using osu.Framework.Testing;
 using osu.Game.Beatmaps;
-<<<<<<< HEAD
 using osu.Game.Rulesets.UI;
-=======
->>>>>>> 16249459
 using osu.Game.Screens.OnlinePlay.Multiplayer.Spectate;
 using osu.Game.Screens.Play;
 using osu.Game.Tests.Beatmaps.IO;
@@ -43,15 +40,7 @@
         }
 
         [SetUp]
-<<<<<<< HEAD
         public new void Setup() => Schedule(() => playingUserIds.Clear());
-=======
-        public new void Setup() => Schedule(() =>
-        {
-            nextFrame.Clear();
-            playingUserIds.Clear();
-        });
->>>>>>> 16249459
 
         [Test]
         public void TestDelayedStart()
@@ -282,18 +271,6 @@
             });
         }
 
-<<<<<<< HEAD
-        private void finish(int userId)
-        {
-            AddStep("end play", () =>
-            {
-                SpectatorClient.EndPlay(userId);
-                playingUserIds.Remove(userId);
-            });
-        }
-
-=======
->>>>>>> 16249459
         private void sendFrames(int userId, int count = 10) => sendFrames(new[] { userId }, count);
 
         private void sendFrames(int[] userIds, int count = 10)
@@ -301,14 +278,7 @@
             AddStep("send frames", () =>
             {
                 foreach (int id in userIds)
-<<<<<<< HEAD
                     SpectatorClient.SendFrames(id, count);
-=======
-                {
-                    SpectatorClient.SendFrames(id, nextFrame[id], count);
-                    nextFrame[id] += count;
-                }
->>>>>>> 16249459
             });
         }
 
