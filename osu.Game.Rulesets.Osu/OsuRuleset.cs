--- conflicted
+++ resolved
@@ -134,12 +134,9 @@
                     {
                         new OsuModTransform(),
                         new OsuModWiggle(),
-<<<<<<< HEAD
                         new OsuModSpinIn(),
-=======
                         new MultiMod(new OsuModGrow(), new OsuModDeflate()),
                         new MultiMod(new ModWindUp<OsuHitObject>(), new ModWindDown<OsuHitObject>()),
->>>>>>> 17a6563f
                     };
 
                 case ModType.System:
