--- conflicted
+++ resolved
@@ -48,11 +48,7 @@
         [BackgroundDependencyLoader]
         private void load()
         {
-<<<<<<< HEAD
-            var osuObject = (OsuHitObject)drawableObject.HitObject;
-=======
             var drawableOsuObject = (DrawableOsuHitObject)drawableObject;
->>>>>>> ca94d93d
 
             state.BindTo(drawableObject.State);
             state.BindValueChanged(updateState, true);
