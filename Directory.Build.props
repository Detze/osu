<!-- Contains required properties for osu!framework projects. -->
<Project>
  <PropertyGroup Label="C#">
<<<<<<< HEAD
    <LangVersion>7.3</LangVersion>
    <TreatWarningsAsErrors>true</TreatWarningsAsErrors>
=======
    <LangVersion>8.0</LangVersion>
>>>>>>> 005a4928
  </PropertyGroup>
  <PropertyGroup>
    <ApplicationManifest>$(MSBuildThisFileDirectory)app.manifest</ApplicationManifest>
  </PropertyGroup>
  <ItemGroup Label="License">
    <None Include="$(MSBuildThisFileDirectory)osu.licenseheader">
      <Link>osu.licenseheader</Link>
    </None>
  </ItemGroup>
  <ItemGroup Label="Resources">
    <EmbeddedResource Include="Resources\**\*.*" />
  </ItemGroup>
  <ItemGroup Label="Code Analysis">
    <PackageReference Include="Microsoft.CodeAnalysis.BannedApiAnalyzers" Version="2.9.7" PrivateAssets="All" />
    <AdditionalFiles Include="$(MSBuildThisFileDirectory)CodeAnalysis\BannedSymbols.txt" />
  </ItemGroup>
  <PropertyGroup Label="Documentation">
    <GenerateDocumentationFile>true</GenerateDocumentationFile>
    <NoWarn>$(NoWarn);CS1591</NoWarn>
  </PropertyGroup>
  <PropertyGroup Label="Project">
    <!-- DeepEqual is not netstandard-compatible. This is fine since we run tests with .NET Framework anyway.
    This is required due to https://github.com/NuGet/Home/issues/5740 -->
    <NoWarn>$(NoWarn);NU1701</NoWarn>
  </PropertyGroup>
  <PropertyGroup Label="Nuget">
    <IsPackable>false</IsPackable>
    <Authors>ppy Pty Ltd</Authors>
    <PackageLicenseExpression>MIT</PackageLicenseExpression>
    <PackageProjectUrl>https://github.com/ppy/osu</PackageProjectUrl>
    <RepositoryUrl>https://github.com/ppy/osu</RepositoryUrl>
    <PackageReleaseNotes>Automated release.</PackageReleaseNotes>
    <Company>ppy Pty Ltd</Company>
    <Copyright>Copyright (c) 2019 ppy Pty Ltd</Copyright>
    <PackageTags>osu game</PackageTags>
  </PropertyGroup>
</Project><|MERGE_RESOLUTION|>--- conflicted
+++ resolved
@@ -1,12 +1,8 @@
 <!-- Contains required properties for osu!framework projects. -->
 <Project>
   <PropertyGroup Label="C#">
-<<<<<<< HEAD
-    <LangVersion>7.3</LangVersion>
+    <LangVersion>8.0</LangVersion>
     <TreatWarningsAsErrors>true</TreatWarningsAsErrors>
-=======
-    <LangVersion>8.0</LangVersion>
->>>>>>> 005a4928
   </PropertyGroup>
   <PropertyGroup>
     <ApplicationManifest>$(MSBuildThisFileDirectory)app.manifest</ApplicationManifest>
