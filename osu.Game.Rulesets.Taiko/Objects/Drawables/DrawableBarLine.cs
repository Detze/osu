﻿// Copyright (c) ppy Pty Ltd <contact@ppy.sh>. Licensed under the MIT Licence.
// See the LICENCE file in the repository root for full licence text.

using osu.Framework.Allocation;
using osu.Framework.Bindables;
using osu.Framework.Graphics;
using osu.Game.Rulesets.Objects;
using osu.Game.Rulesets.Objects.Drawables;
using osu.Game.Rulesets.Taiko.Skinning.Default;
using osu.Game.Skinning;

namespace osu.Game.Rulesets.Taiko.Objects.Drawables
{
    /// <summary>
    /// A line that scrolls alongside hit objects in the playfield and visualises control points.
    /// </summary>
    public class DrawableBarLine : DrawableHitObject<HitObject>
    {
        public new BarLine HitObject => (BarLine)base.HitObject;

        /// <summary>
        /// The width of the line tracker.
        /// </summary>
        private const float tracker_width = 2f;

        public readonly Bindable<bool> Major = new Bindable<bool>();

        public DrawableBarLine()
            : this(null)
        {
        }

        public DrawableBarLine(BarLine? barLine)
            : base(barLine!)
        {
        }

        [BackgroundDependencyLoader]
        private void load()
        {
            Anchor = Anchor.CentreLeft;
            Origin = Anchor.Centre;

            RelativeSizeAxes = Axes.Y;
            Width = tracker_width;

<<<<<<< HEAD
            AddInternal(new SkinnableDrawable(new TaikoSkinComponent(TaikoSkinComponents.BarLine), _ => new DefaultBarLine())
=======
            AddInternal(new SkinnableDrawable(new TaikoSkinComponentLookup(TaikoSkinComponents.BarLine), _ => new DefaultBarLine())
>>>>>>> daae560f
            {
                Anchor = Anchor.Centre,
                Origin = Anchor.Centre,
            });
        }

        protected override void OnApply()
        {
            base.OnApply();
            Major.BindTo(HitObject.MajorBindable);
        }

        protected override void OnFree()
        {
            base.OnFree();
            Major.UnbindFrom(HitObject.MajorBindable);
        }

        protected override void UpdateHitStateTransforms(ArmedState state)
        {
            using (BeginAbsoluteSequence(HitObject.StartTime))
                this.FadeOutFromOne(150).Expire();
        }
    }
}<|MERGE_RESOLUTION|>--- conflicted
+++ resolved
@@ -44,11 +44,7 @@
             RelativeSizeAxes = Axes.Y;
             Width = tracker_width;
 
-<<<<<<< HEAD
-            AddInternal(new SkinnableDrawable(new TaikoSkinComponent(TaikoSkinComponents.BarLine), _ => new DefaultBarLine())
-=======
             AddInternal(new SkinnableDrawable(new TaikoSkinComponentLookup(TaikoSkinComponents.BarLine), _ => new DefaultBarLine())
->>>>>>> daae560f
             {
                 Anchor = Anchor.Centre,
                 Origin = Anchor.Centre,
