--- conflicted
+++ resolved
@@ -39,15 +39,8 @@
 
         private readonly bool isForCurrentRuleset;
 
-<<<<<<< HEAD
-        protected override IEnumerable<Type> ValidConversionTypes { get; } = new[] { typeof(HitObject) };
-
         public TaikoBeatmapConverter(IBeatmap beatmap, Ruleset ruleset)
             : base(beatmap, ruleset)
-=======
-        public TaikoBeatmapConverter(IBeatmap beatmap)
-            : base(beatmap)
->>>>>>> 1b1c2553
         {
             isForCurrentRuleset = beatmap.BeatmapInfo.Ruleset.Equals(ruleset.RulesetInfo);
         }
