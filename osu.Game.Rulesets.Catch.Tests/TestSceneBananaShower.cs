--- conflicted
+++ resolved
@@ -4,36 +4,12 @@
 using NUnit.Framework;
 using osu.Game.Beatmaps;
 using osu.Game.Rulesets.Catch.Objects;
-<<<<<<< HEAD
-using osu.Game.Rulesets.Catch.Objects.Drawables;
-using osu.Game.Rulesets.Catch.UI;
-=======
-using osu.Game.Tests.Visual;
->>>>>>> c4698e61
 
 namespace osu.Game.Rulesets.Catch.Tests
 {
     [TestFixture]
     public class TestSceneBananaShower : TestSceneCatchPlayer
     {
-<<<<<<< HEAD
-        public override IReadOnlyList<Type> RequiredTypes => new[]
-        {
-            typeof(BananaShower),
-            typeof(Banana),
-            typeof(DrawableBananaShower),
-            typeof(DrawableBanana),
-
-            typeof(CatchRuleset),
-            typeof(DrawableCatchRuleset),
-        };
-=======
-        public TestSceneBananaShower()
-            : base(new CatchRuleset())
-        {
-        }
->>>>>>> c4698e61
-
         [Test]
         public void TestBananaShower()
         {
