<<<<<<< HEAD
﻿<Project Sdk="Microsoft.NET.Sdk">
  <Import Project="..\osu.Game.props" />
  <Import Project="..\OpenTK.props" />
  <PropertyGroup Label="Project">
    <TargetFramework>netstandard2.0</TargetFramework>
=======
﻿<?xml version="1.0" encoding="utf-8"?>
<Project ToolsVersion="14.0" DefaultTargets="Build" xmlns="http://schemas.microsoft.com/developer/msbuild/2003">
  <Import Project="..\osu.Game.props" />
  <PropertyGroup>
    <Configuration Condition=" '$(Configuration)' == '' ">Debug</Configuration>
    <Platform Condition=" '$(Platform)' == '' ">AnyCPU</Platform>
    <ProjectGuid>{48F4582B-7687-4621-9CBE-5C24197CB536}</ProjectGuid>
>>>>>>> 442b234a
    <OutputType>Library</OutputType>
    <PlatformTarget>AnyCPU</PlatformTarget>
    <AllowUnsafeBlocks>true</AllowUnsafeBlocks>
    <Company>ppy Pty Ltd</Company>
    <Version>1.0.0.0</Version>
    <Copyright>ppy Pty Ltd 2007-2017</Copyright>
    <AssemblyTitle>osu.Game.Rulests.Mania</AssemblyTitle>
    <Description>smash the keys. to the beat.</Description>
    <Product>osu.Game.Rulests.Mania</Product>
  </PropertyGroup>
<<<<<<< HEAD
  <ItemGroup Label="Project References">
    <ProjectReference Include="..\osu-framework\osu.Framework\osu.Framework.csproj" />
    <ProjectReference Include="..\osu.Game\osu.Game.csproj" />
=======
  <PropertyGroup Condition=" '$(Configuration)|$(Platform)' == 'Debug|AnyCPU' ">
    <DebugSymbols>true</DebugSymbols>
    <DebugType>full</DebugType>
    <Optimize>false</Optimize>
    <OutputPath>bin\Debug\</OutputPath>
    <DefineConstants>DEBUG;TRACE</DefineConstants>
    <ErrorReport>prompt</ErrorReport>
    <WarningLevel>4</WarningLevel>
    <TreatWarningsAsErrors>false</TreatWarningsAsErrors>
  </PropertyGroup>
  <PropertyGroup Condition=" '$(Configuration)|$(Platform)' == 'Release|AnyCPU' ">
    <DebugType>pdbonly</DebugType>
    <Optimize>true</Optimize>
    <OutputPath>bin\Release\</OutputPath>
    <DefineConstants>TRACE</DefineConstants>
    <ErrorReport>prompt</ErrorReport>
    <WarningLevel>4</WarningLevel>
    <TreatWarningsAsErrors>false</TreatWarningsAsErrors>
  </PropertyGroup>
  <ItemGroup>
    <Reference Include="nunit.framework, Version=3.8.1.0, Culture=neutral, PublicKeyToken=2638cd05610744eb, processorArchitecture=MSIL">
      <HintPath>$(SolutionDir)\packages\NUnit.3.8.1\lib\net45\nunit.framework.dll</HintPath>
      <Private>True</Private>
    </Reference>
    <Reference Include="OpenTK, Version=3.0.0.0, Culture=neutral, PublicKeyToken=bad199fe84eb3df4, processorArchitecture=MSIL">
      <HintPath>$(SolutionDir)\packages\OpenTK.3.0.0-git00009\lib\net20\OpenTK.dll</HintPath>
      <Private>True</Private>
    </Reference>
    <Reference Include="System" />
    <Reference Include="System.Core" />
  </ItemGroup>
  <ItemGroup>
    <Compile Include="Beatmaps\Patterns\Legacy\EndTimeObjectPatternGenerator.cs" />
    <Compile Include="Beatmaps\Patterns\Legacy\DistanceObjectPatternGenerator.cs" />
    <Compile Include="Beatmaps\Patterns\Legacy\PatternGenerator.cs" />
    <Compile Include="Beatmaps\Patterns\PatternGenerator.cs" />
    <Compile Include="Beatmaps\Patterns\Legacy\HitObjectPatternGenerator.cs" />
    <Compile Include="Beatmaps\Patterns\Legacy\PatternType.cs" />
    <Compile Include="Beatmaps\ManiaBeatmapConverter.cs" />
    <Compile Include="Beatmaps\Patterns\Pattern.cs" />
    <Compile Include="MathUtils\FastRandom.cs" />
    <Compile Include="Judgements\HitWindows.cs" />
    <Compile Include="Judgements\HoldNoteTailJudgement.cs" />
    <Compile Include="Judgements\HoldNoteTickJudgement.cs" />
    <Compile Include="Judgements\ManiaJudgement.cs" />
    <Compile Include="ManiaDifficultyCalculator.cs" />
    <Compile Include="Mods\IGenerateSpeedAdjustments.cs" />
    <Compile Include="Objects\Drawables\DrawableBarLine.cs" />
    <Compile Include="Objects\Drawables\DrawableHoldNote.cs" />
    <Compile Include="Objects\Drawables\DrawableHoldNoteTick.cs" />
    <Compile Include="Objects\Drawables\DrawableManiaHitObject.cs" />
    <Compile Include="Objects\Drawables\DrawableNote.cs" />
    <Compile Include="Objects\Drawables\Pieces\BodyPiece.cs" />
    <Compile Include="Objects\Drawables\Pieces\GlowPiece.cs" />
    <Compile Include="Objects\Drawables\Pieces\LaneGlowPiece.cs" />
    <Compile Include="Objects\Drawables\Pieces\NotePiece.cs" />
    <Compile Include="Objects\Types\IHasColumn.cs" />
    <Compile Include="Replays\ManiaAutoGenerator.cs" />
    <Compile Include="Replays\ManiaFramedReplayInputHandler.cs" />
    <Compile Include="Replays\ManiaReplayFrame.cs" />
    <Compile Include="Scoring\ManiaScoreProcessor.cs" />
    <Compile Include="Objects\BarLine.cs" />
    <Compile Include="Objects\HoldNote.cs" />
    <Compile Include="Objects\HoldNoteTick.cs" />
    <Compile Include="Objects\ManiaHitObject.cs" />
    <Compile Include="Objects\Note.cs" />
    <Compile Include="Properties\AssemblyInfo.cs" />
    <Compile Include="ManiaInputManager.cs" />
    <Compile Include="Tests\TestCaseAutoGeneration.cs" />
    <Compile Include="Tests\TestCaseManiaHitObjects.cs" />
    <Compile Include="Tests\TestCaseManiaPlayfield.cs" />
    <Compile Include="Tests\TestCasePerformancePoints.cs" />
    <Compile Include="Timing\GravityScrollingContainer.cs" />
    <Compile Include="Timing\ScrollingAlgorithm.cs" />
    <Compile Include="UI\Column.cs" />
    <Compile Include="UI\DrawableManiaJudgement.cs" />
    <Compile Include="UI\HitExplosion.cs" />
    <Compile Include="UI\ManiaRulesetContainer.cs" />
    <Compile Include="UI\ManiaPlayfield.cs" />
    <Compile Include="ManiaRuleset.cs" />
    <Compile Include="Mods\ManiaMod.cs" />
    <Compile Include="Mods\ManiaModGravity.cs" />
    <Compile Include="UI\SpecialColumnPosition.cs" />
    <Compile Include="Timing\ManiaSpeedAdjustmentContainer.cs" />
  </ItemGroup>
  <ItemGroup>
    <None Include="app.config" />
    <None Include="OpenTK.dll.config" />
    <None Include="packages.config" />
>>>>>>> 442b234a
  </ItemGroup>
  <ItemGroup Label="Package References">
    <PackageReference Include="NUnit" Version="3.8.1" />
  </ItemGroup>
</Project><|MERGE_RESOLUTION|>--- conflicted
+++ resolved
@@ -1,18 +1,8 @@
-<<<<<<< HEAD
 ﻿<Project Sdk="Microsoft.NET.Sdk">
   <Import Project="..\osu.Game.props" />
   <Import Project="..\OpenTK.props" />
   <PropertyGroup Label="Project">
     <TargetFramework>netstandard2.0</TargetFramework>
-=======
-﻿<?xml version="1.0" encoding="utf-8"?>
-<Project ToolsVersion="14.0" DefaultTargets="Build" xmlns="http://schemas.microsoft.com/developer/msbuild/2003">
-  <Import Project="..\osu.Game.props" />
-  <PropertyGroup>
-    <Configuration Condition=" '$(Configuration)' == '' ">Debug</Configuration>
-    <Platform Condition=" '$(Platform)' == '' ">AnyCPU</Platform>
-    <ProjectGuid>{48F4582B-7687-4621-9CBE-5C24197CB536}</ProjectGuid>
->>>>>>> 442b234a
     <OutputType>Library</OutputType>
     <PlatformTarget>AnyCPU</PlatformTarget>
     <AllowUnsafeBlocks>true</AllowUnsafeBlocks>
@@ -23,101 +13,9 @@
     <Description>smash the keys. to the beat.</Description>
     <Product>osu.Game.Rulests.Mania</Product>
   </PropertyGroup>
-<<<<<<< HEAD
   <ItemGroup Label="Project References">
     <ProjectReference Include="..\osu-framework\osu.Framework\osu.Framework.csproj" />
     <ProjectReference Include="..\osu.Game\osu.Game.csproj" />
-=======
-  <PropertyGroup Condition=" '$(Configuration)|$(Platform)' == 'Debug|AnyCPU' ">
-    <DebugSymbols>true</DebugSymbols>
-    <DebugType>full</DebugType>
-    <Optimize>false</Optimize>
-    <OutputPath>bin\Debug\</OutputPath>
-    <DefineConstants>DEBUG;TRACE</DefineConstants>
-    <ErrorReport>prompt</ErrorReport>
-    <WarningLevel>4</WarningLevel>
-    <TreatWarningsAsErrors>false</TreatWarningsAsErrors>
-  </PropertyGroup>
-  <PropertyGroup Condition=" '$(Configuration)|$(Platform)' == 'Release|AnyCPU' ">
-    <DebugType>pdbonly</DebugType>
-    <Optimize>true</Optimize>
-    <OutputPath>bin\Release\</OutputPath>
-    <DefineConstants>TRACE</DefineConstants>
-    <ErrorReport>prompt</ErrorReport>
-    <WarningLevel>4</WarningLevel>
-    <TreatWarningsAsErrors>false</TreatWarningsAsErrors>
-  </PropertyGroup>
-  <ItemGroup>
-    <Reference Include="nunit.framework, Version=3.8.1.0, Culture=neutral, PublicKeyToken=2638cd05610744eb, processorArchitecture=MSIL">
-      <HintPath>$(SolutionDir)\packages\NUnit.3.8.1\lib\net45\nunit.framework.dll</HintPath>
-      <Private>True</Private>
-    </Reference>
-    <Reference Include="OpenTK, Version=3.0.0.0, Culture=neutral, PublicKeyToken=bad199fe84eb3df4, processorArchitecture=MSIL">
-      <HintPath>$(SolutionDir)\packages\OpenTK.3.0.0-git00009\lib\net20\OpenTK.dll</HintPath>
-      <Private>True</Private>
-    </Reference>
-    <Reference Include="System" />
-    <Reference Include="System.Core" />
-  </ItemGroup>
-  <ItemGroup>
-    <Compile Include="Beatmaps\Patterns\Legacy\EndTimeObjectPatternGenerator.cs" />
-    <Compile Include="Beatmaps\Patterns\Legacy\DistanceObjectPatternGenerator.cs" />
-    <Compile Include="Beatmaps\Patterns\Legacy\PatternGenerator.cs" />
-    <Compile Include="Beatmaps\Patterns\PatternGenerator.cs" />
-    <Compile Include="Beatmaps\Patterns\Legacy\HitObjectPatternGenerator.cs" />
-    <Compile Include="Beatmaps\Patterns\Legacy\PatternType.cs" />
-    <Compile Include="Beatmaps\ManiaBeatmapConverter.cs" />
-    <Compile Include="Beatmaps\Patterns\Pattern.cs" />
-    <Compile Include="MathUtils\FastRandom.cs" />
-    <Compile Include="Judgements\HitWindows.cs" />
-    <Compile Include="Judgements\HoldNoteTailJudgement.cs" />
-    <Compile Include="Judgements\HoldNoteTickJudgement.cs" />
-    <Compile Include="Judgements\ManiaJudgement.cs" />
-    <Compile Include="ManiaDifficultyCalculator.cs" />
-    <Compile Include="Mods\IGenerateSpeedAdjustments.cs" />
-    <Compile Include="Objects\Drawables\DrawableBarLine.cs" />
-    <Compile Include="Objects\Drawables\DrawableHoldNote.cs" />
-    <Compile Include="Objects\Drawables\DrawableHoldNoteTick.cs" />
-    <Compile Include="Objects\Drawables\DrawableManiaHitObject.cs" />
-    <Compile Include="Objects\Drawables\DrawableNote.cs" />
-    <Compile Include="Objects\Drawables\Pieces\BodyPiece.cs" />
-    <Compile Include="Objects\Drawables\Pieces\GlowPiece.cs" />
-    <Compile Include="Objects\Drawables\Pieces\LaneGlowPiece.cs" />
-    <Compile Include="Objects\Drawables\Pieces\NotePiece.cs" />
-    <Compile Include="Objects\Types\IHasColumn.cs" />
-    <Compile Include="Replays\ManiaAutoGenerator.cs" />
-    <Compile Include="Replays\ManiaFramedReplayInputHandler.cs" />
-    <Compile Include="Replays\ManiaReplayFrame.cs" />
-    <Compile Include="Scoring\ManiaScoreProcessor.cs" />
-    <Compile Include="Objects\BarLine.cs" />
-    <Compile Include="Objects\HoldNote.cs" />
-    <Compile Include="Objects\HoldNoteTick.cs" />
-    <Compile Include="Objects\ManiaHitObject.cs" />
-    <Compile Include="Objects\Note.cs" />
-    <Compile Include="Properties\AssemblyInfo.cs" />
-    <Compile Include="ManiaInputManager.cs" />
-    <Compile Include="Tests\TestCaseAutoGeneration.cs" />
-    <Compile Include="Tests\TestCaseManiaHitObjects.cs" />
-    <Compile Include="Tests\TestCaseManiaPlayfield.cs" />
-    <Compile Include="Tests\TestCasePerformancePoints.cs" />
-    <Compile Include="Timing\GravityScrollingContainer.cs" />
-    <Compile Include="Timing\ScrollingAlgorithm.cs" />
-    <Compile Include="UI\Column.cs" />
-    <Compile Include="UI\DrawableManiaJudgement.cs" />
-    <Compile Include="UI\HitExplosion.cs" />
-    <Compile Include="UI\ManiaRulesetContainer.cs" />
-    <Compile Include="UI\ManiaPlayfield.cs" />
-    <Compile Include="ManiaRuleset.cs" />
-    <Compile Include="Mods\ManiaMod.cs" />
-    <Compile Include="Mods\ManiaModGravity.cs" />
-    <Compile Include="UI\SpecialColumnPosition.cs" />
-    <Compile Include="Timing\ManiaSpeedAdjustmentContainer.cs" />
-  </ItemGroup>
-  <ItemGroup>
-    <None Include="app.config" />
-    <None Include="OpenTK.dll.config" />
-    <None Include="packages.config" />
->>>>>>> 442b234a
   </ItemGroup>
   <ItemGroup Label="Package References">
     <PackageReference Include="NUnit" Version="3.8.1" />
