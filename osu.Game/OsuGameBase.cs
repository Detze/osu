--- conflicted
+++ resolved
@@ -429,12 +429,9 @@
 
         private void onRulesetChanged(ValueChangedEvent<RulesetInfo> r)
         {
-<<<<<<< HEAD
             if (IsLoaded && !ThreadSafety.IsUpdateThread)
                 throw new InvalidOperationException("Global ruleset bindable must be changed from update thread.");
 
-            if (r.NewValue?.Available != true)
-=======
             Ruleset instance = null;
 
             try
@@ -450,7 +447,6 @@
             }
 
             if (instance == null)
->>>>>>> d10d6570
             {
                 // reject the change if the ruleset is not available.
                 Ruleset.Value = r.OldValue?.Available == true ? r.OldValue : RulesetStore.AvailableRulesets.First();
