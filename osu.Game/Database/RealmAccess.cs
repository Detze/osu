--- conflicted
+++ resolved
@@ -127,17 +127,10 @@
 
                 Logger.Log(@$"Opened realm ""{updateRealm.Config.DatabasePath}"" at version {updateRealm.Config.SchemaVersion}");
 
-<<<<<<< HEAD
                 // Resubscribe any subscriptions
-                foreach (var action in customSubscriptionsResetMap.Keys)
+                foreach (var action in customSubscriptionsResetMap.Keys.ToArray())
                     registerSubscription(action);
             }
-=======
-                    // Resubscribe any subscriptions
-                    foreach (var action in customSubscriptionsResetMap.Keys.ToArray())
-                        registerSubscription(action);
-                }
->>>>>>> 68d4676a
 
             Debug.Assert(updateRealm != null);
 
