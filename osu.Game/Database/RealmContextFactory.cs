// Copyright (c) ppy Pty Ltd <contact@ppy.sh>. Licensed under the MIT Licence.
// See the LICENCE file in the repository root for full licence text.

using System;
using System.IO;
using System.Linq;
using System.Reflection;
using System.Threading;
using osu.Framework.Allocation;
using osu.Framework.Development;
using osu.Framework.Input.Bindings;
using osu.Framework.Logging;
using osu.Framework.Platform;
using osu.Framework.Statistics;
using osu.Game.Configuration;
using osu.Game.Beatmaps;
using osu.Game.Input.Bindings;
using osu.Game.Models;
using osu.Game.Skinning;
using osu.Game.Stores;
using osu.Game.Rulesets;
using osu.Game.Scoring;
using Realms;
using Realms.Exceptions;

#nullable enable

namespace osu.Game.Database
{
    /// <summary>
    /// A factory which provides both the main (update thread bound) realm context and creates contexts for async usage.
    /// </summary>
    public class RealmContextFactory : IDisposable, IRealmFactory
    {
        private readonly Storage storage;

        /// <summary>
        /// The filename of this realm.
        /// </summary>
        public readonly string Filename;

        private readonly IDatabaseContextFactory? efContextFactory;

        /// <summary>
        /// Version history:
        /// 6    ~2021-10-18   First tracked version.
        /// 7    2021-10-18    Changed OnlineID fields to non-nullable to add indexing support.
        /// 8    2021-10-29    Rebind scroll adjust keys to not have control modifier.
        /// 9    2021-11-04    Converted BeatmapMetadata.Author from string to RealmUser.
        /// 10   2021-11-22    Use ShortName instead of RulesetID for ruleset settings.
        /// 11   2021-11-22    Use ShortName instead of RulesetID for ruleset key bindings.
        /// 12   2021-11-24    Add Status to RealmBeatmapSet.
        /// 13   2022-01-13    Final migration of beatmaps and scores to realm (multiple new storage fields).
        /// </summary>
        private const int schema_version = 13;

        /// <summary>
        /// Lock object which is held during <see cref="BlockAllOperations"/> sections, blocking context creation during blocking periods.
        /// </summary>
        private readonly SemaphoreSlim contextCreationLock = new SemaphoreSlim(1);

        private readonly ThreadLocal<bool> currentThreadCanCreateContexts = new ThreadLocal<bool>();

        private static readonly GlobalStatistic<int> refreshes = GlobalStatistics.Get<int>(@"Realm", @"Dirty Refreshes");
        private static readonly GlobalStatistic<int> contexts_created = GlobalStatistics.Get<int>(@"Realm", @"Contexts (Created)");

        private readonly object contextLock = new object();
        private Realm? context;

        public Realm Context
        {
            get
            {
                if (!ThreadSafety.IsUpdateThread)
                    throw new InvalidOperationException(@$"Use {nameof(CreateContext)} when performing realm operations from a non-update thread");

                lock (contextLock)
                {
                    if (context == null)
                    {
                        context = CreateContext();
                        Logger.Log(@$"Opened realm ""{context.Config.DatabasePath}"" at version {context.Config.SchemaVersion}");
                    }

                    // creating a context will ensure our schema is up-to-date and migrated.
                    return context;
                }
            }
        }

        /// <summary>
        /// Construct a new instance of a realm context factory.
        /// </summary>
        /// <param name="storage">The game storage which will be used to create the realm backing file.</param>
        /// <param name="filename">The filename to use for the realm backing file. A ".realm" extension will be added automatically if not specified.</param>
        /// <param name="efContextFactory">An EF factory used only for migration purposes.</param>
        public RealmContextFactory(Storage storage, string filename, IDatabaseContextFactory? efContextFactory = null)
        {
            this.storage = storage;
            this.efContextFactory = efContextFactory;

            Filename = filename;

            const string realm_extension = @".realm";

            if (!Filename.EndsWith(realm_extension, StringComparison.Ordinal))
                Filename += realm_extension;

            try
            {
                // This method triggers the first `CreateContext` call, which will implicitly run realm migrations and bring the schema up-to-date.
                cleanupPendingDeletions();
            }
            catch (Exception e)
            {
                Logger.Error(e, "Realm startup failed with unrecoverable error; starting with a fresh database. A backup of your database has been made.");

                CreateBackup($"{Filename.Replace(realm_extension, string.Empty)}_{DateTimeOffset.UtcNow.ToUnixTimeSeconds()}_corrupt{realm_extension}");
                storage.Delete(Filename);

                cleanupPendingDeletions();
            }
        }

        private void cleanupPendingDeletions()
        {
            using (var realm = CreateContext())
            using (var transaction = realm.BeginWrite())
            {
                var pendingDeleteScores = realm.All<ScoreInfo>().Where(s => s.DeletePending);

                foreach (var score in pendingDeleteScores)
                    realm.Remove(score);

                var pendingDeleteSets = realm.All<BeatmapSetInfo>().Where(s => s.DeletePending);

                foreach (var beatmapSet in pendingDeleteSets)
                {
                    foreach (var beatmap in beatmapSet.Beatmaps)
                    {
                        // Cascade delete related scores, else they will have a null beatmap against the model's spec.
                        foreach (var score in beatmap.Scores)
                            realm.Remove(score);

                        realm.Remove(beatmap.Metadata);

                        realm.Remove(beatmap);
                    }

                    realm.Remove(beatmapSet);
                }

                var pendingDeleteSkins = realm.All<SkinInfo>().Where(s => s.DeletePending);

                foreach (var s in pendingDeleteSkins)
                    realm.Remove(s);

                transaction.Commit();
            }

            // clean up files after dropping any pending deletions.
            // in the future we may want to only do this when the game is idle, rather than on every startup.
            new RealmFileStore(this, storage).Cleanup();
        }

        /// <summary>
        /// Compact this realm.
        /// </summary>
        /// <returns></returns>
        public bool Compact() => Realm.Compact(getConfiguration());

        /// <summary>
        /// Perform a blocking refresh on the main realm context.
        /// </summary>
        public void Refresh()
        {
            lock (contextLock)
            {
                if (context?.Refresh() == true)
                    refreshes.Value++;
            }
        }

        public Realm CreateContext()
        {
            if (isDisposed)
                throw new ObjectDisposedException(nameof(RealmContextFactory));

            bool tookSemaphoreLock = false;

            try
            {
                if (!currentThreadCanCreateContexts.Value)
                {
                    contextCreationLock.Wait();
                    currentThreadCanCreateContexts.Value = true;
                    tookSemaphoreLock = true;
                }
                else
                {
                    // the semaphore is used to handle blocking of all context creation during certain periods.
                    // once the semaphore has been taken by this code section, it is safe to create further contexts on the same thread.
                    // this can happen if a realm subscription is active and triggers a callback which has user code that calls `CreateContext`.
                }

                contexts_created.Value++;

                return Realm.GetInstance(getConfiguration());
            }
            finally
            {
                if (tookSemaphoreLock)
                {
                    contextCreationLock.Release();
                    currentThreadCanCreateContexts.Value = false;
                }
            }
        }

        private RealmConfiguration getConfiguration()
        {
            // This is currently the only usage of temporary files at the osu! side.
            // If we use the temporary folder in more situations in the future, this should be moved to a higher level (helper method or OsuGameBase).
            string tempPathLocation = Path.Combine(Path.GetTempPath(), @"lazer");
            if (!Directory.Exists(tempPathLocation))
                Directory.CreateDirectory(tempPathLocation);

            return new RealmConfiguration(storage.GetFullPath(Filename, true))
            {
                SchemaVersion = schema_version,
                MigrationCallback = onMigration,
                FallbackPipePath = tempPathLocation,
            };
        }

        private void onMigration(Migration migration, ulong lastSchemaVersion)
        {
            for (ulong i = lastSchemaVersion + 1; i <= schema_version; i++)
                applyMigrationsForVersion(migration, i);
        }

        private void applyMigrationsForVersion(Migration migration, ulong targetVersion)
        {
            switch (targetVersion)
            {
                case 7:
                    convertOnlineIDs<BeatmapInfo>();
                    convertOnlineIDs<BeatmapSetInfo>();
                    convertOnlineIDs<RulesetInfo>();

                    void convertOnlineIDs<T>() where T : RealmObject
                    {
                        string className = getMappedOrOriginalName(typeof(T));

                        // version was not bumped when the beatmap/ruleset models were added
                        // therefore we must manually check for their presence to avoid throwing on the `DynamicApi` calls.
                        if (!migration.OldRealm.Schema.TryFindObjectSchema(className, out _))
                            return;

                        var oldItems = migration.OldRealm.DynamicApi.All(className);
                        var newItems = migration.NewRealm.DynamicApi.All(className);

                        int itemCount = newItems.Count();

                        for (int i = 0; i < itemCount; i++)
                        {
                            dynamic? oldItem = oldItems.ElementAt(i);
                            dynamic? newItem = newItems.ElementAt(i);

                            long? nullableOnlineID = oldItem?.OnlineID;
                            newItem.OnlineID = (int)(nullableOnlineID ?? -1);
                        }
                    }

                    break;

                case 8:
                    // Ctrl -/+ now adjusts UI scale so let's clear any bindings which overlap these combinations.
                    // New defaults will be populated by the key store afterwards.
                    var keyBindings = migration.NewRealm.All<RealmKeyBinding>();

                    var increaseSpeedBinding = keyBindings.FirstOrDefault(k => k.ActionInt == (int)GlobalAction.IncreaseScrollSpeed);
                    if (increaseSpeedBinding != null && increaseSpeedBinding.KeyCombination.Keys.SequenceEqual(new[] { InputKey.Control, InputKey.Plus }))
                        migration.NewRealm.Remove(increaseSpeedBinding);

                    var decreaseSpeedBinding = keyBindings.FirstOrDefault(k => k.ActionInt == (int)GlobalAction.DecreaseScrollSpeed);
                    if (decreaseSpeedBinding != null && decreaseSpeedBinding.KeyCombination.Keys.SequenceEqual(new[] { InputKey.Control, InputKey.Minus }))
                        migration.NewRealm.Remove(decreaseSpeedBinding);

                    break;

                case 9:
                    // Pretty pointless to do this as beatmaps aren't really loaded via realm yet, but oh well.
                    string metadataClassName = getMappedOrOriginalName(typeof(BeatmapMetadata));

                    // May be coming from a version before `RealmBeatmapMetadata` existed.
                    if (!migration.OldRealm.Schema.TryFindObjectSchema(metadataClassName, out _))
                        return;

                    var oldMetadata = migration.OldRealm.DynamicApi.All(metadataClassName);
                    var newMetadata = migration.NewRealm.All<BeatmapMetadata>();

                    int metadataCount = newMetadata.Count();

                    for (int i = 0; i < metadataCount; i++)
                    {
                        dynamic? oldItem = oldMetadata.ElementAt(i);
                        var newItem = newMetadata.ElementAt(i);

                        string username = oldItem.Author;
                        newItem.Author = new RealmUser
                        {
                            Username = username
                        };
                    }

                    break;

                case 10:
                    string rulesetSettingClassName = getMappedOrOriginalName(typeof(RealmRulesetSetting));

                    if (!migration.OldRealm.Schema.TryFindObjectSchema(rulesetSettingClassName, out _))
                        return;

                    var oldSettings = migration.OldRealm.DynamicApi.All(rulesetSettingClassName);
                    var newSettings = migration.NewRealm.All<RealmRulesetSetting>().ToList();

                    for (int i = 0; i < newSettings.Count; i++)
                    {
                        dynamic? oldItem = oldSettings.ElementAt(i);
                        var newItem = newSettings.ElementAt(i);

                        long rulesetId = oldItem.RulesetID;
                        string? rulesetName = getRulesetShortNameFromLegacyID(rulesetId);

                        if (string.IsNullOrEmpty(rulesetName))
                            migration.NewRealm.Remove(newItem);
                        else
                            newItem.RulesetName = rulesetName;
                    }

                    break;

                case 11:
                    string keyBindingClassName = getMappedOrOriginalName(typeof(RealmKeyBinding));

                    if (!migration.OldRealm.Schema.TryFindObjectSchema(keyBindingClassName, out _))
                        return;

                    var oldKeyBindings = migration.OldRealm.DynamicApi.All(keyBindingClassName);
                    var newKeyBindings = migration.NewRealm.All<RealmKeyBinding>().ToList();

                    for (int i = 0; i < newKeyBindings.Count; i++)
                    {
                        dynamic? oldItem = oldKeyBindings.ElementAt(i);
                        var newItem = newKeyBindings.ElementAt(i);

                        if (oldItem.RulesetID == null)
                            continue;

                        long rulesetId = oldItem.RulesetID;
                        string? rulesetName = getRulesetShortNameFromLegacyID(rulesetId);

                        if (string.IsNullOrEmpty(rulesetName))
                            migration.NewRealm.Remove(newItem);
                        else
                            newItem.RulesetName = rulesetName;
                    }

                    break;
            }
        }

        private string? getRulesetShortNameFromLegacyID(long rulesetId) =>
            efContextFactory?.Get().RulesetInfo.FirstOrDefault(r => r.ID == rulesetId)?.ShortName;

<<<<<<< HEAD
        public void CreateBackup(string filename)
        {
            using (BlockAllOperations())
            {
                Logger.Log($"Creating full realm database backup at {filename}", LoggingTarget.Database);
                using (var source = storage.GetStream(Filename))
                using (var destination = storage.GetStream(filename, FileAccess.Write, FileMode.CreateNew))
=======
        public void CreateBackup(string backupFilename)
        {
            using (BlockAllOperations())
            {
                Logger.Log($"Creating full realm database backup at {backupFilename}", LoggingTarget.Database);
                using (var source = storage.GetStream(Filename))
                using (var destination = storage.GetStream(backupFilename, FileAccess.Write, FileMode.CreateNew))
>>>>>>> 8c120c6b
                    source.CopyTo(destination);
            }
        }

        /// <summary>
        /// Flush any active contexts and block any further writes.
        /// </summary>
        /// <remarks>
        /// This should be used in places we need to ensure no ongoing reads/writes are occurring with realm.
        /// ie. to move the realm backing file to a new location.
        /// </remarks>
        /// <returns>An <see cref="IDisposable"/> which should be disposed to end the blocking section.</returns>
        public IDisposable BlockAllOperations()
        {
            if (isDisposed)
                throw new ObjectDisposedException(nameof(RealmContextFactory));

            try
            {
                contextCreationLock.Wait();

                lock (contextLock)
                {
                    if (!ThreadSafety.IsUpdateThread && context != null)
                        throw new InvalidOperationException(@$"{nameof(BlockAllOperations)} must be called from the update thread.");

                    Logger.Log(@"Blocking realm operations.", LoggingTarget.Database);

                    context?.Dispose();
                    context = null;
                }

                const int sleep_length = 200;
                int timeout = 5000;

                try
                {
                    // see https://github.com/realm/realm-dotnet/discussions/2657
                    while (!Compact())
                    {
                        Thread.Sleep(sleep_length);
                        timeout -= sleep_length;

                        if (timeout < 0)
                            throw new TimeoutException(@"Took too long to acquire lock");
                    }
                }
                catch (RealmException e)
                {
                    // Compact may fail if the realm is in a bad state.
                    // We still want to continue with the blocking operation, though.
                    Logger.Log($"Realm compact failed with error {e}", LoggingTarget.Database);
                }
            }
            catch
            {
                contextCreationLock.Release();
                throw;
            }

            return new InvokeOnDisposal<RealmContextFactory>(this, factory =>
            {
                factory.contextCreationLock.Release();
                Logger.Log(@"Restoring realm operations.", LoggingTarget.Database);
            });
        }

        // https://github.com/realm/realm-dotnet/blob/32f4ebcc88b3e80a3b254412665340cd9f3bd6b5/Realm/Realm/Extensions/ReflectionExtensions.cs#L46
        private static string getMappedOrOriginalName(MemberInfo member) => member.GetCustomAttribute<MapToAttribute>()?.Mapping ?? member.Name;

        private bool isDisposed;

        public void Dispose()
        {
            lock (contextLock)
            {
                context?.Dispose();
            }

            if (!isDisposed)
            {
                // intentionally block context creation indefinitely. this ensures that nothing can start consuming a new context after disposal.
                contextCreationLock.Wait();
                contextCreationLock.Dispose();

                isDisposed = true;
            }
        }
    }
}<|MERGE_RESOLUTION|>--- conflicted
+++ resolved
@@ -374,15 +374,6 @@
         private string? getRulesetShortNameFromLegacyID(long rulesetId) =>
             efContextFactory?.Get().RulesetInfo.FirstOrDefault(r => r.ID == rulesetId)?.ShortName;
 
-<<<<<<< HEAD
-        public void CreateBackup(string filename)
-        {
-            using (BlockAllOperations())
-            {
-                Logger.Log($"Creating full realm database backup at {filename}", LoggingTarget.Database);
-                using (var source = storage.GetStream(Filename))
-                using (var destination = storage.GetStream(filename, FileAccess.Write, FileMode.CreateNew))
-=======
         public void CreateBackup(string backupFilename)
         {
             using (BlockAllOperations())
@@ -390,7 +381,6 @@
                 Logger.Log($"Creating full realm database backup at {backupFilename}", LoggingTarget.Database);
                 using (var source = storage.GetStream(Filename))
                 using (var destination = storage.GetStream(backupFilename, FileAccess.Write, FileMode.CreateNew))
->>>>>>> 8c120c6b
                     source.CopyTo(destination);
             }
         }
