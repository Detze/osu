--- conflicted
+++ resolved
@@ -19,19 +19,9 @@
     {
         public Action<Notification> PostNotification { protected get; set; }
 
-<<<<<<< HEAD
-        public Action<ArchiveDownloadRequest<TModel>> DownloadBegan { get; set; }
+        public Action<ArchiveDownloadRequest<T>> DownloadBegan { get; set; }
 
-        public Action<ArchiveDownloadRequest<TModel>> DownloadFailed { get; set; }
-=======
-        public IBindable<WeakReference<ArchiveDownloadRequest<T>>> DownloadBegan => downloadBegan;
-
-        private readonly Bindable<WeakReference<ArchiveDownloadRequest<T>>> downloadBegan = new Bindable<WeakReference<ArchiveDownloadRequest<T>>>();
-
-        public IBindable<WeakReference<ArchiveDownloadRequest<T>>> DownloadFailed => downloadFailed;
-
-        private readonly Bindable<WeakReference<ArchiveDownloadRequest<T>>> downloadFailed = new Bindable<WeakReference<ArchiveDownloadRequest<T>>>();
->>>>>>> 858e2a08
+        public Action<ArchiveDownloadRequest<T>> DownloadFailed { get; set; }
 
         private readonly IModelImporter<TModel> importer;
         private readonly IAPIProvider api;
@@ -78,11 +68,7 @@
 
                     // for now a failed import will be marked as a failed download for simplicity.
                     if (!imported.Any())
-<<<<<<< HEAD
                         DownloadFailed?.Invoke(request);
-=======
-                        downloadFailed.Value = new WeakReference<ArchiveDownloadRequest<T>>(request);
->>>>>>> 858e2a08
 
                     CurrentDownloads.Remove(request);
                 }, TaskCreationOptions.LongRunning);
@@ -101,22 +87,14 @@
 
             api.PerformAsync(request);
 
-<<<<<<< HEAD
             DownloadBegan?.Invoke(request);
-=======
-            downloadBegan.Value = new WeakReference<ArchiveDownloadRequest<T>>(request);
->>>>>>> 858e2a08
             return true;
 
             void triggerFailure(Exception error)
             {
                 CurrentDownloads.Remove(request);
 
-<<<<<<< HEAD
                 DownloadFailed?.Invoke(request);
-=======
-                downloadFailed.Value = new WeakReference<ArchiveDownloadRequest<T>>(request);
->>>>>>> 858e2a08
 
                 notification.State = ProgressNotificationState.Cancelled;
 
