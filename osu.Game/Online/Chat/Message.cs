// Copyright (c) 2007-2018 ppy Pty Ltd <contact@ppy.sh>.
// Licensed under the MIT Licence - https://raw.githubusercontent.com/ppy/osu/master/LICENCE

using System;
using System.Collections.Generic;
using System.ComponentModel;
using Newtonsoft.Json;
using osu.Game.Users;

namespace osu.Game.Online.Chat
{
    public class Message : IComparable<Message>, IEquatable<Message>
    {
        [JsonProperty(@"message_id")]
        public readonly long? Id;

        //todo: this should be inside sender.
        [JsonProperty(@"sender_id")]
        public int UserId;

<<<<<<< HEAD
        [JsonProperty(@"target_type")]
        public TargetType TargetType;

        [JsonProperty(@"target_id")]
        public long TargetId;
=======
        [JsonProperty(@"channel_id")]
        public int ChannelId;
>>>>>>> 27a794f1

        [JsonProperty(@"is_action")]
        public bool IsAction;

        [JsonProperty(@"timestamp")]
        public DateTimeOffset Timestamp;

        [JsonProperty(@"content")]
        public string Content;

        [JsonProperty(@"sender")]
        public User Sender;

        [JsonConstructor]
        public Message()
        {
        }

        /// <summary>
        /// The text that is displayed in chat.
        /// </summary>
        public string DisplayContent { get; set; }

        /// <summary>
        /// The links found in this message.
        /// </summary>
        /// <remarks>The <see cref="Link"/>s' <see cref="Link.Index"/> and <see cref="Link.Length"/>s are according to <see cref="DisplayContent"/></remarks>
        public List<Link> Links;

        public Message(long? id)
        {
            Id = id;
        }

        public int CompareTo(Message other)
        {
            if (!Id.HasValue)
                return other.Id.HasValue ? 1 : Timestamp.CompareTo(other.Timestamp);
            if (!other.Id.HasValue)
                return -1;

            return Id.Value.CompareTo(other.Id.Value);
        }

        public virtual bool Equals(Message other) => Id == other?.Id;

        // ReSharper disable once ImpureMethodCallOnReadonlyValueField
        public override int GetHashCode() => Id.GetHashCode();
    }

    public enum TargetType
    {
        [Description(@"channel")]
        Channel,
        [Description(@"user")]
        User
    }
}<|MERGE_RESOLUTION|>--- conflicted
+++ resolved
@@ -16,18 +16,10 @@
 
         //todo: this should be inside sender.
         [JsonProperty(@"sender_id")]
-        public int UserId;
+        public long UserId;
 
-<<<<<<< HEAD
-        [JsonProperty(@"target_type")]
-        public TargetType TargetType;
-
-        [JsonProperty(@"target_id")]
-        public long TargetId;
-=======
         [JsonProperty(@"channel_id")]
-        public int ChannelId;
->>>>>>> 27a794f1
+        public long ChannelId;
 
         [JsonProperty(@"is_action")]
         public bool IsAction;
