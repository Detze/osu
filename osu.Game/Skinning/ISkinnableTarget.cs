--- conflicted
+++ resolved
@@ -1,16 +1,12 @@
 // Copyright (c) ppy Pty Ltd <contact@ppy.sh>. Licensed under the MIT Licence.
 // See the LICENCE file in the repository root for full licence text.
 
-<<<<<<< HEAD
-using osu.Framework.Graphics;
-=======
 using System.Collections.Generic;
 using System.Linq;
 using osu.Framework.Bindables;
 using osu.Framework.Graphics;
 using osu.Game.Extensions;
 using osu.Game.Screens.Play.HUD;
->>>>>>> e5f765d1
 
 namespace osu.Game.Skinning
 {
