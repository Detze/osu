--- conflicted
+++ resolved
@@ -67,9 +67,6 @@
         }
 
         private bool readyForPush =>
-<<<<<<< HEAD
-            player.LoadState == LoadState.Ready && (IsHovered || idleTracker.IsIdle.Value) && inputManager?.DraggedDrawable == null;
-=======
             // don't push unless the player is completely loaded
             player.LoadState == LoadState.Ready
             // don't push if the user is hovering one of the panes, unless they are idle.
@@ -78,7 +75,6 @@
             && inputManager?.DraggedDrawable == null
             // don't push if a focused overlay is visible, like settings.
             && inputManager?.FocusedDrawable == null;
->>>>>>> ff3801b8
 
         private readonly Func<Player> createPlayer;
 
