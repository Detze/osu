--- conflicted
+++ resolved
@@ -287,11 +287,7 @@
                     if (RulesetContainer.Replay == null)
                         scoreManager.Import(score, true);
 
-<<<<<<< HEAD
-                    Push(CreateResults(score));
-=======
                     Push(new SoloResults(score));
->>>>>>> 7e97d37d
 
                     onCompletionEvent = null;
                 });
@@ -435,7 +431,5 @@
             if (storyboardVisible && beatmap.Storyboard.ReplacesBackground)
                 Background?.FadeTo(0, BACKGROUND_FADE_DURATION, Easing.OutQuint);
         }
-
-        protected virtual Results CreateResults(ScoreInfo score) => new SoloResults(score);
     }
 }