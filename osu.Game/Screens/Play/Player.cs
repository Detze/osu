// Copyright (c) ppy Pty Ltd <contact@ppy.sh>. Licensed under the MIT Licence.
// See the LICENCE file in the repository root for full licence text.

using System;
using System.Collections.Generic;
using System.Linq;
using osu.Framework.Allocation;
using osu.Framework.Audio;
using osu.Framework.Audio.Sample;
using osu.Framework.Bindables;
using osu.Framework.Graphics;
using osu.Framework.Graphics.Containers;
using osu.Framework.Input.Events;
using osu.Framework.Logging;
using osu.Framework.Screens;
using osu.Framework.Threading;
using osu.Game.Beatmaps;
using osu.Game.Configuration;
using osu.Game.Graphics.Containers;
using osu.Game.Online.API;
using osu.Game.Overlays;
using osu.Game.Rulesets;
using osu.Game.Rulesets.Mods;
using osu.Game.Rulesets.Scoring;
using osu.Game.Rulesets.UI;
using osu.Game.Scoring;
using osu.Game.Screens.Ranking;
using osu.Game.Skinning;
using osu.Game.Users;

namespace osu.Game.Screens.Play
{
    public class Player : ScreenWithBeatmapBackground
    {
        public override bool AllowBackButton => false; // handled by HoldForMenuButton

        protected override UserActivity InitialActivity => new UserActivity.SoloGame(Beatmap.Value.BeatmapInfo, Ruleset.Value);

        public override float BackgroundParallaxAmount => 0.1f;

        public override bool HideOverlaysOnEnter => true;

        public override OverlayActivation InitialOverlayActivationMode => OverlayActivation.UserTriggered;

        /// <summary>
        /// Whether gameplay should pause when the game window focus is lost.
        /// </summary>
        protected virtual bool PauseOnFocusLost => true;

        public Action RestartRequested;

        public bool HasFailed { get; private set; }

        private Bindable<bool> mouseWheelDisabled;

        private readonly Bindable<bool> storyboardReplacesBackground = new Bindable<bool>();

        public int RestartCount;

        [Resolved]
        private ScoreManager scoreManager { get; set; }

        private RulesetInfo rulesetInfo;

        private Ruleset ruleset;

        private IAPIProvider api;

        private SampleChannel sampleRestart;

        private BreakOverlay breakOverlay;

        protected ScoreProcessor ScoreProcessor { get; private set; }
        protected DrawableRuleset DrawableRuleset { get; private set; }

        protected HUDOverlay HUDOverlay { get; private set; }

        public bool LoadedBeatmapSuccessfully => DrawableRuleset?.Objects.Any() == true;

        protected GameplayClockContainer GameplayClockContainer { get; private set; }

        protected DimmableStoryboard DimmableStoryboard { get; private set; }
        protected DimmableVideo DimmableVideo { get; private set; }

        [Cached]
        [Cached(Type = typeof(IBindable<IReadOnlyList<Mod>>))]
        protected new readonly Bindable<IReadOnlyList<Mod>> Mods = new Bindable<IReadOnlyList<Mod>>(Array.Empty<Mod>());

        private readonly bool allowPause;
        private readonly bool showResults;

        /// <summary>
        /// Create a new player instance.
        /// </summary>
        /// <param name="allowPause">Whether pausing should be allowed. If not allowed, attempting to pause will quit.</param>
        /// <param name="showResults">Whether results screen should be pushed on completion.</param>
        public Player(bool allowPause = true, bool showResults = true)
        {
            this.allowPause = allowPause;
            this.showResults = showResults;
        }

        [BackgroundDependencyLoader]
        private void load(AudioManager audio, IAPIProvider api, OsuConfigManager config)
        {
            this.api = api;

            Mods.Value = base.Mods.Value.Select(m => m.CreateCopy()).ToArray();

            WorkingBeatmap working = loadBeatmap();

            if (working == null)
                return;

            sampleRestart = audio.Samples.Get(@"Gameplay/restart");

            mouseWheelDisabled = config.GetBindable<bool>(OsuSetting.MouseDisableWheel);

            ScoreProcessor = DrawableRuleset.CreateScoreProcessor();
            ScoreProcessor.Mods.BindTo(Mods);

            if (!ScoreProcessor.Mode.Disabled)
                config.BindWith(OsuSetting.ScoreDisplayMode, ScoreProcessor.Mode);

            InternalChild = GameplayClockContainer = new GameplayClockContainer(working, Mods.Value, DrawableRuleset.GameplayStartTime);

            addUnderlayComponents(GameplayClockContainer);
            addGameplayComponents(GameplayClockContainer, working);
            addOverlayComponents(GameplayClockContainer, working);

            DrawableRuleset.HasReplayLoaded.BindValueChanged(e => HUDOverlay.HoldToQuit.PauseOnFocusLost = !e.NewValue && PauseOnFocusLost, true);

            // bind clock into components that require it
            DrawableRuleset.IsPaused.BindTo(GameplayClockContainer.IsPaused);

            // Bind ScoreProcessor to ourselves
            ScoreProcessor.AllJudged += onCompletion;
            ScoreProcessor.Failed += onFail;

            foreach (var mod in Mods.Value.OfType<IApplicableToScoreProcessor>())
                mod.ApplyToScoreProcessor(ScoreProcessor);
        }

        private void addUnderlayComponents(Container target)
        {
            target.Add(DimmableVideo = new DimmableVideo(Beatmap.Value.Video) { RelativeSizeAxes = Axes.Both });
            target.Add(DimmableStoryboard = new DimmableStoryboard(Beatmap.Value.Storyboard) { RelativeSizeAxes = Axes.Both });
        }

        private void addGameplayComponents(Container target, WorkingBeatmap working)
        {
            var beatmapSkinProvider = new BeatmapSkinProvidingContainer(working.Skin);

            // the beatmapSkinProvider is used as the fallback source here to allow the ruleset-specific skin implementation
            // full access to all skin sources.
            var rulesetSkinProvider = new SkinProvidingContainer(ruleset.CreateLegacySkinProvider(beatmapSkinProvider));

            // load the skinning hierarchy first.
            // this is intentionally done in two stages to ensure things are in a loaded state before exposing the ruleset to skin sources.
            target.Add(new ScalingContainer(ScalingMode.Gameplay)
                .WithChild(beatmapSkinProvider
                    .WithChild(target = rulesetSkinProvider)));

            target.AddRange(new Drawable[]
            {
                DrawableRuleset,
                new ComboEffects(ScoreProcessor)
            });
        }

        private void addOverlayComponents(Container target, WorkingBeatmap working)
        {
            target.AddRange(new[]
            {
                breakOverlay = new BreakOverlay(working.Beatmap.BeatmapInfo.LetterboxInBreaks, ScoreProcessor)
                {
                    Anchor = Anchor.Centre,
                    Origin = Anchor.Centre,
                    Breaks = working.Beatmap.Breaks
                },
                // display the cursor above some HUD elements.
                DrawableRuleset.Cursor?.CreateProxy() ?? new Container(),
                DrawableRuleset.ResumeOverlay?.CreateProxy() ?? new Container(),
                HUDOverlay = new HUDOverlay(ScoreProcessor, DrawableRuleset, Mods.Value)
                {
                    HoldToQuit =
                    {
                        Action = performUserRequestedExit,
                        IsPaused = { BindTarget = GameplayClockContainer.IsPaused }
                    },
                    PlayerSettingsOverlay = { PlaybackSettings = { UserPlaybackRate = { BindTarget = GameplayClockContainer.UserPlaybackRate } } },
                    KeyCounter = { Visible = { BindTarget = DrawableRuleset.HasReplayLoaded } },
                    RequestSeek = GameplayClockContainer.Seek,
                    Anchor = Anchor.Centre,
                    Origin = Anchor.Centre
                },
                new SkipOverlay(DrawableRuleset.GameplayStartTime)
                {
                    RequestSeek = GameplayClockContainer.Seek
                },
                FailOverlay = new FailOverlay
                {
                    OnRetry = Restart,
                    OnQuit = performUserRequestedExit,
                },
                PauseOverlay = new PauseOverlay
                {
                    OnResume = Resume,
                    Retries = RestartCount,
                    OnRetry = Restart,
                    OnQuit = performUserRequestedExit,
                },
                new HotkeyRetryOverlay
                {
                    Action = () =>
                    {
                        if (!this.IsCurrentScreen()) return;

                        fadeOut(true);
                        Restart();
                    },
                },
                new HotkeyExitOverlay
                {
                    Action = () =>
                    {
                        if (!this.IsCurrentScreen()) return;

                        fadeOut(true);
                        performImmediateExit();
                    },
                },
                failAnimation = new FailAnimation(DrawableRuleset) { OnComplete = onFailComplete, }
            });
        }

        private WorkingBeatmap loadBeatmap()
        {
            WorkingBeatmap working = Beatmap.Value;
            if (working is DummyWorkingBeatmap)
                return null;

            try
            {
                var beatmap = working.Beatmap;

                if (beatmap == null)
                    throw new InvalidOperationException("Beatmap was not loaded");

                rulesetInfo = Ruleset.Value ?? beatmap.BeatmapInfo.Ruleset;
                ruleset = rulesetInfo.CreateInstance();

                try
                {
                    DrawableRuleset = ruleset.CreateDrawableRulesetWith(working, Mods.Value);
                }
                catch (BeatmapInvalidForRulesetException)
                {
                    // we may fail to create a DrawableRuleset if the beatmap cannot be loaded with the user's preferred ruleset
                    // let's try again forcing the beatmap's ruleset.
                    rulesetInfo = beatmap.BeatmapInfo.Ruleset;
                    ruleset = rulesetInfo.CreateInstance();
                    DrawableRuleset = ruleset.CreateDrawableRulesetWith(Beatmap.Value, Mods.Value);
                }

                if (!DrawableRuleset.Objects.Any())
                {
                    Logger.Log("Beatmap contains no hit objects!", level: LogLevel.Error);
                    return null;
                }
            }
            catch (Exception e)
            {
                Logger.Error(e, "Could not load beatmap sucessfully!");
                //couldn't load, hard abort!
                return null;
            }

            return working;
        }

        private void performImmediateExit()
        {
            // if a restart has been requested, cancel any pending completion (user has shown intent to restart).
            completionProgressDelegate?.Cancel();

            ValidForResume = false;

            performUserRequestedExit();
        }

        private void performUserRequestedExit()
        {
            if (!this.IsCurrentScreen()) return;

            this.Exit();
        }

        public void Restart()
        {
            if (!this.IsCurrentScreen()) return;

            sampleRestart?.Play();

            RestartRequested?.Invoke();
            performImmediateExit();
        }

        private ScheduledDelegate completionProgressDelegate;

        private void onCompletion()
        {
            // Only show the completion screen if the player hasn't failed
            if (ScoreProcessor.HasFailed || completionProgressDelegate != null)
                return;

            ValidForResume = false;

            if (!showResults) return;

            using (BeginDelayedSequence(1000))
            {
                completionProgressDelegate = Schedule(delegate
                {
                    if (!this.IsCurrentScreen()) return;

                    var score = CreateScore();
                    if (DrawableRuleset.ReplayScore == null)
                        scoreManager.Import(score).Wait();

                    this.Push(CreateResults(score));
                });
            }
        }

        protected virtual ScoreInfo CreateScore()
        {
            var score = DrawableRuleset.ReplayScore?.ScoreInfo ?? new ScoreInfo
            {
                Beatmap = Beatmap.Value.BeatmapInfo,
                Ruleset = rulesetInfo,
                Mods = Mods.Value.ToArray(),
                User = api.LocalUser.Value,
            };

            ScoreProcessor.PopulateScore(score);

            return score;
        }

        protected override bool OnScroll(ScrollEvent e) => mouseWheelDisabled.Value && !GameplayClockContainer.IsPaused.Value;

        protected virtual Results CreateResults(ScoreInfo score) => new SoloResults(score);

        #region Fail Logic

        protected FailOverlay FailOverlay { get; private set; }

        private FailAnimation failAnimation;

        private bool onFail()
        {
            if (Mods.Value.OfType<IApplicableFailOverride>().Any(m => !m.AllowFail))
                return false;

            HasFailed = true;

<<<<<<< HEAD
            if (Beatmap.Value.Mods.Value.OfType<IApplicableFailOverride>().Any(m => m.RestartOnFail))
            {
                Restart();
                return true;
            }

            failOverlay.Retries = RestartCount;
            failOverlay.Show();
=======
            // There is a chance that we could be in a paused state as the ruleset's internal clock (see FrameStabilityContainer)
            // could process an extra frame after the GameplayClock is stopped.
            // In such cases we want the fail state to precede a user triggered pause.
            if (PauseOverlay.State.Value == Visibility.Visible)
                PauseOverlay.Hide();

            failAnimation.Start();
>>>>>>> 52fcd834
            return true;
        }

        // Called back when the transform finishes
        private void onFailComplete()
        {
            GameplayClockContainer.Stop();

            FailOverlay.Retries = RestartCount;
            FailOverlay.Show();
        }

        #endregion

        #region Pause Logic

        public bool IsResuming { get; private set; }

        /// <summary>
        /// The amount of gameplay time after which a second pause is allowed.
        /// </summary>
        private const double pause_cooldown = 1000;

        protected PauseOverlay PauseOverlay { get; private set; }

        private double? lastPauseActionTime;

        private bool canPause =>
            // must pass basic screen conditions (beatmap loaded, instance allows pause)
            LoadedBeatmapSuccessfully && allowPause && ValidForResume
            // replays cannot be paused and exit immediately
            && !DrawableRuleset.HasReplayLoaded.Value
            // cannot pause if we are already in a fail state
            && !HasFailed
            // cannot pause if already paused (or in a cooldown state) unless we are in a resuming state.
            && (IsResuming || (GameplayClockContainer.IsPaused.Value == false && !pauseCooldownActive));

        private bool pauseCooldownActive =>
            lastPauseActionTime.HasValue && GameplayClockContainer.GameplayClock.CurrentTime < lastPauseActionTime + pause_cooldown;

        private bool canResume =>
            // cannot resume from a non-paused state
            GameplayClockContainer.IsPaused.Value
            // cannot resume if we are already in a fail state
            && !HasFailed
            // already resuming
            && !IsResuming;

        public void Pause()
        {
            if (!canPause) return;

            IsResuming = false;
            GameplayClockContainer.Stop();
            PauseOverlay.Show();
            lastPauseActionTime = GameplayClockContainer.GameplayClock.CurrentTime;
        }

        public void Resume()
        {
            if (!canResume) return;

            IsResuming = true;
            PauseOverlay.Hide();

            // breaks and time-based conditions may allow instant resume.
            if (breakOverlay.IsBreakTime.Value || GameplayClockContainer.GameplayClock.CurrentTime < Beatmap.Value.Beatmap.HitObjects.First().StartTime)
                completeResume();
            else
                DrawableRuleset.RequestResume(completeResume);

            void completeResume()
            {
                GameplayClockContainer.Start();
                IsResuming = false;
            }
        }

        #endregion

        #region Screen Logic

        public override void OnEntering(IScreen last)
        {
            base.OnEntering(last);

            if (!LoadedBeatmapSuccessfully)
                return;

            Alpha = 0;
            this
                .ScaleTo(0.7f)
                .ScaleTo(1, 750, Easing.OutQuint)
                .Delay(250)
                .FadeIn(250);

            Background.EnableUserDim.Value = true;
            Background.BlurAmount.Value = 0;

            Background.StoryboardReplacesBackground.BindTo(storyboardReplacesBackground);
            DimmableStoryboard.StoryboardReplacesBackground.BindTo(storyboardReplacesBackground);

            storyboardReplacesBackground.Value = Beatmap.Value.Storyboard.ReplacesBackground && Beatmap.Value.Storyboard.HasDrawable;

            GameplayClockContainer.Restart();
            GameplayClockContainer.FadeInFromZero(750, Easing.OutQuint);

            foreach (var mod in Mods.Value.OfType<IApplicableToHUD>())
                mod.ApplyToHUD(HUDOverlay);
        }

        public override void OnSuspending(IScreen next)
        {
            fadeOut();
            base.OnSuspending(next);
        }

        public override bool OnExiting(IScreen next)
        {
            if (completionProgressDelegate != null && !completionProgressDelegate.Cancelled && !completionProgressDelegate.Completed)
            {
                // proceed to result screen if beatmap already finished playing
                completionProgressDelegate.RunTask();
                return true;
            }

            if (canPause)
            {
                Pause();
                return true;
            }

            // ValidForResume is false when restarting
            if (ValidForResume)
            {
                if (pauseCooldownActive && !GameplayClockContainer.IsPaused.Value)
                    // still want to block if we are within the cooldown period and not already paused.
                    return true;

                if (HasFailed && !FailOverlay.IsPresent)
                {
                    failAnimation.FinishTransforms(true);
                    return true;
                }
            }

            GameplayClockContainer.ResetLocalAdjustments();

            fadeOut();
            return base.OnExiting(next);
        }

        private void fadeOut(bool instant = false)
        {
            float fadeOutDuration = instant ? 0 : 250;
            this.FadeOut(fadeOutDuration);

            Background.EnableUserDim.Value = false;
            storyboardReplacesBackground.Value = false;
        }

        #endregion
    }
}<|MERGE_RESOLUTION|>--- conflicted
+++ resolved
@@ -365,24 +365,19 @@
 
             HasFailed = true;
 
-<<<<<<< HEAD
-            if (Beatmap.Value.Mods.Value.OfType<IApplicableFailOverride>().Any(m => m.RestartOnFail))
-            {
-                Restart();
-                return true;
-            }
-
-            failOverlay.Retries = RestartCount;
-            failOverlay.Show();
-=======
             // There is a chance that we could be in a paused state as the ruleset's internal clock (see FrameStabilityContainer)
             // could process an extra frame after the GameplayClock is stopped.
             // In such cases we want the fail state to precede a user triggered pause.
             if (PauseOverlay.State.Value == Visibility.Visible)
                 PauseOverlay.Hide();
 
+            if (Beatmap.Value.Mods.Value.OfType<IApplicableFailOverride>().Any(m => m.RestartOnFail))
+            {
+                Restart();
+                return true;
+            }
+
             failAnimation.Start();
->>>>>>> 52fcd834
             return true;
         }
 
