// Copyright (c) ppy Pty Ltd <contact@ppy.sh>. Licensed under the MIT Licence.
// See the LICENCE file in the repository root for full licence text.

using System;
using System.Collections.Generic;
using System.IO;
using System.Linq;
using System.Threading.Tasks;
using osu.Framework.Allocation;
using osu.Framework.Audio;
using osu.Framework.Audio.Sample;
using osu.Framework.Bindables;
using osu.Framework.Graphics;
using osu.Framework.Graphics.Containers;
using osu.Framework.Input.Events;
using osu.Framework.Logging;
using osu.Framework.Screens;
using osu.Framework.Threading;
using osu.Game.Beatmaps;
using osu.Game.Configuration;
using osu.Game.Graphics.Containers;
using osu.Game.IO.Archives;
using osu.Game.Online.API;
using osu.Game.Online.Spectator;
using osu.Game.Overlays;
using osu.Game.Rulesets;
using osu.Game.Rulesets.Mods;
using osu.Game.Rulesets.Scoring;
using osu.Game.Rulesets.UI;
using osu.Game.Scoring;
using osu.Game.Scoring.Legacy;
using osu.Game.Screens.Ranking;
using osu.Game.Skinning;
using osu.Game.Users;

namespace osu.Game.Screens.Play
{
    [Cached]
    [Cached(typeof(ISamplePlaybackDisabler))]
    public abstract class Player : ScreenWithBeatmapBackground, ISamplePlaybackDisabler
    {
        /// <summary>
        /// The delay upon completion of the beatmap before displaying the results screen.
        /// </summary>
        public const double RESULTS_DISPLAY_DELAY = 1000.0;

        public override bool AllowBackButton => false; // handled by HoldForMenuButton

        protected override UserActivity InitialActivity => new UserActivity.SoloGame(Beatmap.Value.BeatmapInfo, Ruleset.Value);

        public override float BackgroundParallaxAmount => 0.1f;

        public override bool HideOverlaysOnEnter => true;

        protected override OverlayActivation InitialOverlayActivationMode => OverlayActivation.UserTriggered;

        // We are managing our own adjustments (see OnEntering/OnExiting).
        public override bool AllowRateAdjustments => false;

        private readonly IBindable<bool> gameActive = new Bindable<bool>(true);

        private readonly Bindable<bool> samplePlaybackDisabled = new Bindable<bool>();

        /// <summary>
        /// Whether gameplay should pause when the game window focus is lost.
        /// </summary>
        protected virtual bool PauseOnFocusLost => true;

        public Action RestartRequested;

        public bool HasFailed { get; private set; }

        private Bindable<bool> mouseWheelDisabled;

        private readonly Bindable<bool> storyboardReplacesBackground = new Bindable<bool>();

        protected readonly Bindable<bool> LocalUserPlaying = new Bindable<bool>();

        public int RestartCount;

        [Resolved]
        private ScoreManager scoreManager { get; set; }

        [Resolved]
        private IAPIProvider api { get; set; }

        [Resolved]
        private MusicController musicController { get; set; }

        [Resolved]
        private SpectatorClient spectatorClient { get; set; }

        protected Ruleset GameplayRuleset { get; private set; }

        protected GameplayBeatmap GameplayBeatmap { get; private set; }

        private Sample sampleRestart;

        public BreakOverlay BreakOverlay;

        /// <summary>
        /// Whether the gameplay is currently in a break.
        /// </summary>
        public readonly IBindable<bool> IsBreakTime = new BindableBool();

        private BreakTracker breakTracker;

        private SkipOverlay skipIntroOverlay;
        private SkipOverlay skipOutroOverlay;

        protected ScoreProcessor ScoreProcessor { get; private set; }

        protected HealthProcessor HealthProcessor { get; private set; }

        protected DrawableRuleset DrawableRuleset { get; private set; }

        protected HUDOverlay HUDOverlay { get; private set; }

        public bool LoadedBeatmapSuccessfully => DrawableRuleset?.Objects.Any() == true;

        protected GameplayClockContainer GameplayClockContainer { get; private set; }

        public DimmableStoryboard DimmableStoryboard { get; private set; }

        [Cached]
        [Cached(Type = typeof(IBindable<IReadOnlyList<Mod>>))]
        protected new readonly Bindable<IReadOnlyList<Mod>> Mods = new Bindable<IReadOnlyList<Mod>>(Array.Empty<Mod>());

        /// <summary>
        /// Whether failing should be allowed.
        /// By default, this checks whether all selected mods allow failing.
        /// </summary>
        protected virtual bool CheckModsAllowFailure() => Mods.Value.OfType<IApplicableFailOverride>().All(m => m.PerformFail());

        public readonly PlayerConfiguration Configuration;

        protected Score Score { get; private set; }

        /// <summary>
        /// Create a new player instance.
        /// </summary>
        protected Player(PlayerConfiguration configuration = null)
        {
            Configuration = configuration ?? new PlayerConfiguration();
        }

<<<<<<< HEAD
=======
        protected GameplayBeatmap GameplayBeatmap { get; private set; }

>>>>>>> 15b43bee
        private ScreenSuspensionHandler screenSuspension;

        private DependencyContainer dependencies;

        protected override IReadOnlyDependencyContainer CreateChildDependencies(IReadOnlyDependencyContainer parent)
            => dependencies = new DependencyContainer(base.CreateChildDependencies(parent));

        protected override void LoadComplete()
        {
            base.LoadComplete();

            if (!LoadedBeatmapSuccessfully)
                return;

            Score = CreateScore();

            // ensure the score is in a consistent state with the current player.
            Score.ScoreInfo.Beatmap = Beatmap.Value.BeatmapInfo;
            Score.ScoreInfo.Ruleset = rulesetInfo;
            Score.ScoreInfo.Mods = Mods.Value.ToArray();

            PrepareReplay();

            ScoreProcessor.NewJudgement += result => ScoreProcessor.PopulateScore(Score.ScoreInfo);

            gameActive.BindValueChanged(_ => updatePauseOnFocusLostState(), true);
        }

        /// <summary>
        /// Run any recording / playback setup for replays.
        /// </summary>
        protected virtual void PrepareReplay()
        {
            DrawableRuleset.SetRecordTarget(Score);
        }

        protected virtual void PrepareScoreForResults()
        {
            // perform one final population to ensure everything is up-to-date.
            ScoreProcessor.PopulateScore(Score.ScoreInfo);
        }

        [BackgroundDependencyLoader(true)]
        private void load(AudioManager audio, OsuConfigManager config, OsuGameBase game)
        {
            Mods.Value = base.Mods.Value.Select(m => m.CreateCopy()).ToArray();

            if (Beatmap.Value is DummyWorkingBeatmap)
                return;

            IBeatmap playableBeatmap = loadPlayableBeatmap();

            if (playableBeatmap == null)
                return;

            sampleRestart = audio.Samples.Get(@"Gameplay/restart");

            mouseWheelDisabled = config.GetBindable<bool>(OsuSetting.MouseDisableWheel);

            if (game != null)
                gameActive.BindTo(game.IsActive);

            if (game is OsuGame osuGame)
                LocalUserPlaying.BindTo(osuGame.LocalUserPlaying);

            DrawableRuleset = GameplayRuleset.CreateDrawableRulesetWith(playableBeatmap, Mods.Value);
            dependencies.CacheAs(DrawableRuleset);

            ScoreProcessor = GameplayRuleset.CreateScoreProcessor();
            ScoreProcessor.ApplyBeatmap(playableBeatmap);
            ScoreProcessor.Mods.BindTo(Mods);

            dependencies.CacheAs(ScoreProcessor);

            HealthProcessor = GameplayRuleset.CreateHealthProcessor(playableBeatmap.HitObjects[0].StartTime);
            HealthProcessor.ApplyBeatmap(playableBeatmap);

            dependencies.CacheAs(HealthProcessor);

            if (!ScoreProcessor.Mode.Disabled)
                config.BindWith(OsuSetting.ScoreDisplayMode, ScoreProcessor.Mode);

            InternalChild = GameplayClockContainer = CreateGameplayClockContainer(Beatmap.Value, DrawableRuleset.GameplayStartTime);

            AddInternal(GameplayBeatmap = new GameplayBeatmap(playableBeatmap));
            AddInternal(screenSuspension = new ScreenSuspensionHandler(GameplayClockContainer));

            dependencies.CacheAs(GameplayBeatmap);

            var beatmapSkinProvider = new BeatmapSkinProvidingContainer(Beatmap.Value.Skin);

            // the beatmapSkinProvider is used as the fallback source here to allow the ruleset-specific skin implementation
            // full access to all skin sources.
            var rulesetSkinProvider = new SkinProvidingContainer(GameplayRuleset.CreateLegacySkinProvider(beatmapSkinProvider, playableBeatmap));

            // load the skinning hierarchy first.
            // this is intentionally done in two stages to ensure things are in a loaded state before exposing the ruleset to skin sources.
            GameplayClockContainer.Add(beatmapSkinProvider.WithChild(rulesetSkinProvider));

            rulesetSkinProvider.AddRange(new[]
            {
                // underlay and gameplay should have access the to skinning sources.
                createUnderlayComponents(),
                createGameplayComponents(Beatmap.Value, playableBeatmap)
            });

            // also give the HUD a ruleset container to allow rulesets to potentially override HUD elements (used to disable combo counters etc.)
            // we may want to limit this in the future to disallow rulesets from outright replacing elements the user expects to be there.
            var hudRulesetContainer = new SkinProvidingContainer(GameplayRuleset.CreateLegacySkinProvider(beatmapSkinProvider, playableBeatmap));

            // add the overlay components as a separate step as they proxy some elements from the above underlay/gameplay components.
            GameplayClockContainer.Add(hudRulesetContainer.WithChild(createOverlayComponents(Beatmap.Value)));

            if (!DrawableRuleset.AllowGameplayOverlays)
            {
                HUDOverlay.ShowHud.Value = false;
                HUDOverlay.ShowHud.Disabled = true;
                BreakOverlay.Hide();
            }

            DrawableRuleset.FrameStableClock.WaitingOnFrames.BindValueChanged(waiting =>
            {
                if (waiting.NewValue)
                    GameplayClockContainer.Stop();
                else
                    GameplayClockContainer.Start();
            });

            DrawableRuleset.IsPaused.BindValueChanged(paused =>
            {
                updateGameplayState();
                updateSampleDisabledState();
            });

            DrawableRuleset.FrameStableClock.IsCatchingUp.BindValueChanged(_ => updateSampleDisabledState());

            DrawableRuleset.HasReplayLoaded.BindValueChanged(_ => updateGameplayState());

            // bind clock into components that require it
            DrawableRuleset.IsPaused.BindTo(GameplayClockContainer.IsPaused);

            DrawableRuleset.NewResult += r =>
            {
                HealthProcessor.ApplyResult(r);
                ScoreProcessor.ApplyResult(r);
                GameplayBeatmap.ApplyResult(r);
            };

            DrawableRuleset.RevertResult += r =>
            {
                HealthProcessor.RevertResult(r);
                ScoreProcessor.RevertResult(r);
            };

            DimmableStoryboard.HasStoryboardEnded.ValueChanged += storyboardEnded =>
            {
                if (storyboardEnded.NewValue && completionProgressDelegate == null)
                    updateCompletionState();
            };

            // Bind the judgement processors to ourselves
            ScoreProcessor.HasCompleted.BindValueChanged(_ => updateCompletionState());
            HealthProcessor.Failed += onFail;

            foreach (var mod in Mods.Value.OfType<IApplicableToScoreProcessor>())
                mod.ApplyToScoreProcessor(ScoreProcessor);

            foreach (var mod in Mods.Value.OfType<IApplicableToHealthProcessor>())
                mod.ApplyToHealthProcessor(HealthProcessor);

            IsBreakTime.BindTo(breakTracker.IsBreakTime);
            IsBreakTime.BindValueChanged(onBreakTimeChanged, true);
        }

        protected virtual GameplayClockContainer CreateGameplayClockContainer(WorkingBeatmap beatmap, double gameplayStart) => new MasterGameplayClockContainer(beatmap, gameplayStart);

        private Drawable createUnderlayComponents() =>
            DimmableStoryboard = new DimmableStoryboard(Beatmap.Value.Storyboard) { RelativeSizeAxes = Axes.Both };

        private Drawable createGameplayComponents(WorkingBeatmap working, IBeatmap playableBeatmap) => new ScalingContainer(ScalingMode.Gameplay)
        {
            Children = new Drawable[]
            {
                DrawableRuleset.With(r =>
                    r.FrameStableComponents.Children = new Drawable[]
                    {
                        ScoreProcessor,
                        HealthProcessor,
                        new ComboEffects(ScoreProcessor),
                        breakTracker = new BreakTracker(DrawableRuleset.GameplayStartTime, ScoreProcessor)
                        {
                            Breaks = working.Beatmap.Breaks
                        }
                    }),
            }
        };

        private Drawable createOverlayComponents(WorkingBeatmap working)
        {
            var container = new Container
            {
                RelativeSizeAxes = Axes.Both,
                Children = new[]
                {
                    DimmableStoryboard.OverlayLayerContainer.CreateProxy(),
                    BreakOverlay = new BreakOverlay(working.Beatmap.BeatmapInfo.LetterboxInBreaks, ScoreProcessor)
                    {
                        Clock = DrawableRuleset.FrameStableClock,
                        ProcessCustomClock = false,
                        Breaks = working.Beatmap.Breaks
                    },
                    // display the cursor above some HUD elements.
                    DrawableRuleset.Cursor?.CreateProxy() ?? new Container(),
                    DrawableRuleset.ResumeOverlay?.CreateProxy() ?? new Container(),
                    HUDOverlay = new HUDOverlay(DrawableRuleset, Mods.Value)
                    {
                        HoldToQuit =
                        {
                            Action = () => PerformExit(true),
                            IsPaused = { BindTarget = GameplayClockContainer.IsPaused }
                        },
                        KeyCounter =
                        {
                            AlwaysVisible = { BindTarget = DrawableRuleset.HasReplayLoaded },
                            IsCounting = false
                        },
                        Anchor = Anchor.Centre,
                        Origin = Anchor.Centre
                    },
                    skipIntroOverlay = new SkipOverlay(DrawableRuleset.GameplayStartTime)
                    {
                        RequestSkip = performUserRequestedSkip
                    },
                    skipOutroOverlay = new SkipOverlay(Beatmap.Value.Storyboard.LatestEventTime ?? 0)
                    {
                        RequestSkip = () => updateCompletionState(true),
                        Alpha = 0
                    },
                    FailOverlay = new FailOverlay
                    {
                        OnRetry = Restart,
                        OnQuit = () => PerformExit(true),
                    },
                    PauseOverlay = new PauseOverlay
                    {
                        OnResume = Resume,
                        Retries = RestartCount,
                        OnRetry = Restart,
                        OnQuit = () => PerformExit(true),
                    },
                    new HotkeyExitOverlay
                    {
                        Action = () =>
                        {
                            if (!this.IsCurrentScreen()) return;

                            fadeOut(true);
                            PerformExit(false);
                        },
                    },
                    failAnimation = new FailAnimation(DrawableRuleset) { OnComplete = onFailComplete, },
                }
            };

            if (!Configuration.AllowSkipping || !DrawableRuleset.AllowGameplayOverlays)
            {
                skipIntroOverlay.Expire();
                skipOutroOverlay.Expire();
            }

            if (GameplayClockContainer is MasterGameplayClockContainer master)
                HUDOverlay.PlayerSettingsOverlay.PlaybackSettings.UserPlaybackRate.BindTarget = master.UserPlaybackRate;

            if (Configuration.AllowRestart)
            {
                container.Add(new HotkeyRetryOverlay
                {
                    Action = () =>
                    {
                        if (!this.IsCurrentScreen()) return;

                        fadeOut(true);
                        Restart();
                    },
                });
            }

            return container;
        }

        private void onBreakTimeChanged(ValueChangedEvent<bool> isBreakTime)
        {
            updateGameplayState();
            updatePauseOnFocusLostState();
            HUDOverlay.KeyCounter.IsCounting = !isBreakTime.NewValue;
        }

        private void updateGameplayState()
        {
            bool inGameplay = !DrawableRuleset.HasReplayLoaded.Value && !DrawableRuleset.IsPaused.Value && !breakTracker.IsBreakTime.Value;
            OverlayActivationMode.Value = inGameplay ? OverlayActivation.Disabled : OverlayActivation.UserTriggered;
            LocalUserPlaying.Value = inGameplay;
        }

        private void updateSampleDisabledState()
        {
            samplePlaybackDisabled.Value = DrawableRuleset.FrameStableClock.IsCatchingUp.Value || GameplayClockContainer.GameplayClock.IsPaused.Value;
        }

        private void updatePauseOnFocusLostState()
        {
            if (!PauseOnFocusLost || !pausingSupportedByCurrentState || breakTracker.IsBreakTime.Value)
                return;

            if (gameActive.Value == false)
            {
                bool paused = Pause();

                // if the initial pause could not be satisfied, the pause cooldown may be active.
                // reschedule the pause attempt until it can be achieved.
                if (!paused)
                    Scheduler.AddOnce(updatePauseOnFocusLostState);
            }
        }

        private IBeatmap loadPlayableBeatmap()
        {
            IBeatmap playable;

            try
            {
                if (Beatmap.Value.Beatmap == null)
                    throw new InvalidOperationException("Beatmap was not loaded");

                var rulesetInfo = Ruleset.Value ?? Beatmap.Value.BeatmapInfo.Ruleset;
                GameplayRuleset = rulesetInfo.CreateInstance();

                try
                {
                    playable = Beatmap.Value.GetPlayableBeatmap(GameplayRuleset.RulesetInfo, Mods.Value);
                }
                catch (BeatmapInvalidForRulesetException)
                {
                    // A playable beatmap may not be creatable with the user's preferred ruleset, so try using the beatmap's default ruleset
                    rulesetInfo = Beatmap.Value.BeatmapInfo.Ruleset;
                    GameplayRuleset = rulesetInfo.CreateInstance();

                    playable = Beatmap.Value.GetPlayableBeatmap(rulesetInfo, Mods.Value);
                }

                if (playable.HitObjects.Count == 0)
                {
                    Logger.Log("Beatmap contains no hit objects!", level: LogLevel.Error);
                    return null;
                }
            }
            catch (Exception e)
            {
                Logger.Error(e, "Could not load beatmap successfully!");
                //couldn't load, hard abort!
                return null;
            }

            return playable;
        }

        /// <summary>
        /// Exits the <see cref="Player"/>.
        /// </summary>
        /// <param name="showDialogFirst">
        /// Whether the pause or fail dialog should be shown before performing an exit.
        /// If true and a dialog is not yet displayed, the exit will be blocked the the relevant dialog will display instead.
        /// </param>
        protected void PerformExit(bool showDialogFirst)
        {
            // if a restart has been requested, cancel any pending completion (user has shown intent to restart).
            completionProgressDelegate?.Cancel();

            // there is a chance that the exit was performed after the transition to results has started.
            // we want to give the user what they want, so forcefully return to this screen (to proceed with the upwards exit process).
            if (!this.IsCurrentScreen())
            {
                ValidForResume = false;

                // in the potential case that this instance has already been exited, this is required to avoid a crash.
                if (this.GetChildScreen() != null)
                    this.MakeCurrent();
                return;
            }

            bool pauseOrFailDialogVisible =
                PauseOverlay.State.Value == Visibility.Visible || FailOverlay.State.Value == Visibility.Visible;

            if (showDialogFirst && !pauseOrFailDialogVisible)
            {
                // if the fail animation is currently in progress, accelerate it (it will show the pause dialog on completion).
                if (ValidForResume && HasFailed)
                {
                    failAnimation.FinishTransforms(true);
                    return;
                }

                // there's a chance the pausing is not supported in the current state, at which point immediate exit should be preferred.
                if (pausingSupportedByCurrentState)
                {
                    // in the case a dialog needs to be shown, attempt to pause and show it.
                    // this may fail (see internal checks in Pause()) but the fail cases are temporary, so don't fall through to Exit().
                    Pause();
                    return;
                }

                // if the score is ready for display but results screen has not been pushed yet (e.g. storyboard is still playing beyond gameplay), then transition to results screen instead of exiting.
                if (prepareScoreForDisplayTask != null && completionProgressDelegate == null)
                {
                    updateCompletionState(true);
                }
            }

            this.Exit();
        }

        private void performUserRequestedSkip()
        {
            // user requested skip
            // disable sample playback to stop currently playing samples and perform skip
            samplePlaybackDisabled.Value = true;

            (GameplayClockContainer as MasterGameplayClockContainer)?.Skip();

            // return samplePlaybackDisabled.Value to what is defined by the beatmap's current state
            updateSampleDisabledState();
        }

        /// <summary>
        /// Seek to a specific time in gameplay.
        /// </summary>
        /// <param name="time">The destination time to seek to.</param>
        public void Seek(double time) => GameplayClockContainer.Seek(time);

        /// <summary>
        /// Seeks to a specific time in gameplay, bypassing frame stability.
        /// </summary>
        /// <remarks>
        /// Intermediate hitobject judgements may not be applied or reverted correctly during this seek.
        /// </remarks>
        /// <param name="time">The destination time to seek to.</param>
        public void NonFrameStableSeek(double time)
        {
            bool wasFrameStable = DrawableRuleset.FrameStablePlayback;
            DrawableRuleset.FrameStablePlayback = false;

            Seek(time);

            // Delay resetting frame-stable playback for one frame to give the FrameStabilityContainer a chance to seek.
            ScheduleAfterChildren(() => DrawableRuleset.FrameStablePlayback = wasFrameStable);
        }

        /// <summary>
        /// Restart gameplay via a parent <see cref="PlayerLoader"/>.
        /// <remarks>This can be called from a child screen in order to trigger the restart process.</remarks>
        /// </summary>
        public void Restart()
        {
            if (!Configuration.AllowRestart)
                return;

            // at the point of restarting the track should either already be paused or the volume should be zero.
            // stopping here is to ensure music doesn't become audible after exiting back to PlayerLoader.
            musicController.Stop();

            sampleRestart?.Play();
            RestartRequested?.Invoke();

            PerformExit(false);
        }

        private ScheduledDelegate completionProgressDelegate;
        private Task<ScoreInfo> prepareScoreForDisplayTask;

        /// <summary>
        /// Handles changes in player state which may progress the completion of gameplay / this screen's lifetime.
        /// </summary>
        /// <param name="skipStoryboardOutro">If in a state where a storyboard outro is to be played, offers the choice of skipping beyond it.</param>
        /// <exception cref="InvalidOperationException">Thrown if this method is called more than once without changing state.</exception>
        private void updateCompletionState(bool skipStoryboardOutro = false)
        {
            // screen may be in the exiting transition phase.
            if (!this.IsCurrentScreen())
                return;

            if (!ScoreProcessor.HasCompleted.Value)
            {
                completionProgressDelegate?.Cancel();
                completionProgressDelegate = null;
                ValidForResume = true;
                skipOutroOverlay.Hide();
                return;
            }

            if (completionProgressDelegate != null)
                throw new InvalidOperationException($"{nameof(updateCompletionState)} was fired more than once");

            // Only show the completion screen if the player hasn't failed
            if (HealthProcessor.HasFailed)
                return;

            ValidForResume = false;

            if (!Configuration.ShowResults) return;

            prepareScoreForDisplayTask ??= Task.Run(async () =>
            {
                PrepareScoreForResults();

                try
                {
                    await PrepareScoreForResultsAsync(Score).ConfigureAwait(false);
                }
                catch (Exception ex)
                {
                    Logger.Error(ex, "Score preparation failed!");
                }

                try
                {
                    await ImportScore(Score).ConfigureAwait(false);
                }
                catch (Exception ex)
                {
                    Logger.Error(ex, "Score import failed!");
                }

                return Score.ScoreInfo;
            });

            if (skipStoryboardOutro)
            {
                scheduleCompletion();
                return;
            }

            bool storyboardHasOutro = DimmableStoryboard.ContentDisplayed && !DimmableStoryboard.HasStoryboardEnded.Value;

            if (storyboardHasOutro)
            {
                skipOutroOverlay.Show();
                return;
            }

            using (BeginDelayedSequence(RESULTS_DISPLAY_DELAY))
                scheduleCompletion();
        }

        private void scheduleCompletion() => completionProgressDelegate = Schedule(() =>
        {
            if (!prepareScoreForDisplayTask.IsCompleted)
            {
                scheduleCompletion();
                return;
            }

            // screen may be in the exiting transition phase.
            if (this.IsCurrentScreen())
                this.Push(CreateResults(prepareScoreForDisplayTask.Result));
        });

        protected override bool OnScroll(ScrollEvent e) => mouseWheelDisabled.Value && !GameplayClockContainer.IsPaused.Value;

        #region Fail Logic

        protected FailOverlay FailOverlay { get; private set; }

        private FailAnimation failAnimation;

        private bool onFail()
        {
            if (!CheckModsAllowFailure())
                return false;

            HasFailed = true;

            // There is a chance that we could be in a paused state as the ruleset's internal clock (see FrameStabilityContainer)
            // could process an extra frame after the GameplayClock is stopped.
            // In such cases we want the fail state to precede a user triggered pause.
            if (PauseOverlay.State.Value == Visibility.Visible)
                PauseOverlay.Hide();

            failAnimation.Start();

            if (Mods.Value.OfType<IApplicableFailOverride>().Any(m => m.RestartOnFail))
                Restart();

            return true;
        }

        // Called back when the transform finishes
        private void onFailComplete()
        {
            GameplayClockContainer.Stop();

            FailOverlay.Retries = RestartCount;
            FailOverlay.Show();
        }

        #endregion

        #region Pause Logic

        public bool IsResuming { get; private set; }

        /// <summary>
        /// The amount of gameplay time after which a second pause is allowed.
        /// </summary>
        private const double pause_cooldown = 1000;

        protected PauseOverlay PauseOverlay { get; private set; }

        private double? lastPauseActionTime;

        protected bool PauseCooldownActive =>
            lastPauseActionTime.HasValue && GameplayClockContainer.GameplayClock.CurrentTime < lastPauseActionTime + pause_cooldown;

        /// <summary>
        /// A set of conditionals which defines whether the current game state and configuration allows for
        /// pausing to be attempted via <see cref="Pause"/>. If false, the game should generally exit if a user pause
        /// is attempted.
        /// </summary>
        private bool pausingSupportedByCurrentState =>
            // must pass basic screen conditions (beatmap loaded, instance allows pause)
            LoadedBeatmapSuccessfully && Configuration.AllowPause && ValidForResume
            // replays cannot be paused and exit immediately
            && !DrawableRuleset.HasReplayLoaded.Value
            // cannot pause if we are already in a fail state
            && !HasFailed;

        private bool canResume =>
            // cannot resume from a non-paused state
            GameplayClockContainer.IsPaused.Value
            // cannot resume if we are already in a fail state
            && !HasFailed
            // already resuming
            && !IsResuming;

        public bool Pause()
        {
            if (!pausingSupportedByCurrentState) return false;

            if (!IsResuming && PauseCooldownActive)
                return false;

            if (IsResuming)
            {
                DrawableRuleset.CancelResume();
                IsResuming = false;
            }

            GameplayClockContainer.Stop();
            PauseOverlay.Show();
            lastPauseActionTime = GameplayClockContainer.GameplayClock.CurrentTime;
            return true;
        }

        public void Resume()
        {
            if (!canResume) return;

            IsResuming = true;
            PauseOverlay.Hide();

            // breaks and time-based conditions may allow instant resume.
            if (breakTracker.IsBreakTime.Value)
                completeResume();
            else
                DrawableRuleset.RequestResume(completeResume);

            void completeResume()
            {
                GameplayClockContainer.Start();
                IsResuming = false;
            }
        }

        #endregion

        #region Screen Logic

        public override void OnEntering(IScreen last)
        {
            base.OnEntering(last);

            if (!LoadedBeatmapSuccessfully)
                return;

            Alpha = 0;
            this
                .ScaleTo(0.7f)
                .ScaleTo(1, 750, Easing.OutQuint)
                .Delay(250)
                .FadeIn(250);

            ApplyToBackground(b =>
            {
                b.IgnoreUserSettings.Value = false;
                b.BlurAmount.Value = 0;

                // bind component bindables.
                b.IsBreakTime.BindTo(breakTracker.IsBreakTime);

                b.StoryboardReplacesBackground.BindTo(storyboardReplacesBackground);
            });

            HUDOverlay.IsBreakTime.BindTo(breakTracker.IsBreakTime);
            DimmableStoryboard.IsBreakTime.BindTo(breakTracker.IsBreakTime);

            DimmableStoryboard.StoryboardReplacesBackground.BindTo(storyboardReplacesBackground);

            storyboardReplacesBackground.Value = Beatmap.Value.Storyboard.ReplacesBackground && Beatmap.Value.Storyboard.HasDrawable;

            foreach (var mod in Mods.Value.OfType<IApplicableToPlayer>())
                mod.ApplyToPlayer(this);

            foreach (var mod in Mods.Value.OfType<IApplicableToHUD>())
                mod.ApplyToHUD(HUDOverlay);

            // Our mods are local copies of the global mods so they need to be re-applied to the track.
            // This is done through the music controller (for now), because resetting speed adjustments on the beatmap track also removes adjustments provided by DrawableTrack.
            // Todo: In the future, player will receive in a track and will probably not have to worry about this...
            musicController.ResetTrackAdjustments();
            foreach (var mod in Mods.Value.OfType<IApplicableToTrack>())
                mod.ApplyToTrack(musicController.CurrentTrack);

            updateGameplayState();

            GameplayClockContainer.FadeInFromZero(750, Easing.OutQuint);
            StartGameplay();
        }

        /// <summary>
        /// Called to trigger the starting of the gameplay clock and underlying gameplay.
        /// This will be called on entering the player screen once. A derived class may block the first call to this to delay the start of gameplay.
        /// </summary>
        protected virtual void StartGameplay()
        {
            if (GameplayClockContainer.GameplayClock.IsRunning)
                throw new InvalidOperationException($"{nameof(StartGameplay)} should not be called when the gameplay clock is already running");

            GameplayClockContainer.Reset();
        }

        public override void OnSuspending(IScreen next)
        {
            screenSuspension?.Expire();

            fadeOut();
            base.OnSuspending(next);
        }

        public override bool OnExiting(IScreen next)
        {
            screenSuspension?.Expire();

            if (completionProgressDelegate != null && !completionProgressDelegate.Cancelled && !completionProgressDelegate.Completed)
            {
                // proceed to result screen if beatmap already finished playing
                completionProgressDelegate.RunTask();
                return true;
            }

            // EndPlaying() is typically called from ReplayRecorder.Dispose(). Disposal is currently asynchronous.
            // To resolve test failures, forcefully end playing synchronously when this screen exits.
            // Todo: Replace this with a more permanent solution once osu-framework has a synchronous cleanup method.
            spectatorClient.EndPlaying();

            // GameplayClockContainer performs seeks / start / stop operations on the beatmap's track.
            // as we are no longer the current screen, we cannot guarantee the track is still usable.
            (GameplayClockContainer as MasterGameplayClockContainer)?.StopUsingBeatmapClock();

            musicController.ResetTrackAdjustments();

            fadeOut();
            return base.OnExiting(next);
        }

        /// <summary>
        /// Creates the player's <see cref="Scoring.Score"/>.
        /// </summary>
        /// <returns>The <see cref="Scoring.Score"/>.</returns>
        protected virtual Score CreateScore() =>
            new Score
            {
<<<<<<< HEAD
                ScoreInfo = new ScoreInfo
                {
                    Beatmap = Beatmap.Value.BeatmapInfo,
                    Ruleset = GameplayRuleset.RulesetInfo,
                    Mods = Mods.Value.ToArray(),
                }
=======
                ScoreInfo = new ScoreInfo { User = api.LocalUser.Value },
>>>>>>> 15b43bee
            };

        /// <summary>
        /// Imports the player's <see cref="Scoring.Score"/> to the local database.
        /// </summary>
        /// <param name="score">The <see cref="Scoring.Score"/> to import.</param>
        /// <returns>The imported score.</returns>
        protected virtual async Task ImportScore(Score score)
        {
            // Replays are already populated and present in the game's database, so should not be re-imported.
            if (DrawableRuleset.ReplayScore != null)
                return;

            LegacyByteArrayReader replayReader;

            using (var stream = new MemoryStream())
            {
                new LegacyScoreEncoder(score, GameplayBeatmap.PlayableBeatmap).Encode(stream);
                replayReader = new LegacyByteArrayReader(stream.ToArray(), "replay.osr");
            }

            // For the time being, online ID responses are not really useful for anything.
            // In addition, the IDs provided via new (lazer) endpoints are based on a different autoincrement from legacy (stable) scores.
            //
            // Until we better define the server-side logic behind this, let's not store the online ID to avoid potential unique constraint
            // conflicts across various systems (ie. solo and multiplayer).
            long? onlineScoreId = score.ScoreInfo.OnlineScoreID;
            score.ScoreInfo.OnlineScoreID = null;

            await scoreManager.Import(score.ScoreInfo, replayReader).ConfigureAwait(false);

            // ... And restore the online ID for other processes to handle correctly (e.g. de-duplication for the results screen).
            score.ScoreInfo.OnlineScoreID = onlineScoreId;
        }

        /// <summary>
        /// Prepare the <see cref="Scoring.Score"/> for display at results.
        /// </summary>
        /// <param name="score">The <see cref="Scoring.Score"/> to prepare.</param>
        /// <returns>A task that prepares the provided score. On completion, the score is assumed to be ready for display.</returns>
        protected virtual Task PrepareScoreForResultsAsync(Score score) => Task.CompletedTask;

        /// <summary>
        /// Creates the <see cref="ResultsScreen"/> for a <see cref="ScoreInfo"/>.
        /// </summary>
        /// <param name="score">The <see cref="ScoreInfo"/> to be displayed in the results screen.</param>
        /// <returns>The <see cref="ResultsScreen"/>.</returns>
        protected virtual ResultsScreen CreateResults(ScoreInfo score) => new SoloResultsScreen(score, true);

        private void fadeOut(bool instant = false)
        {
            float fadeOutDuration = instant ? 0 : 250;
            this.FadeOut(fadeOutDuration);

            ApplyToBackground(b => b.IgnoreUserSettings.Value = true);
            storyboardReplacesBackground.Value = false;
        }

        #endregion

        IBindable<bool> ISamplePlaybackDisabler.SamplePlaybackDisabled => samplePlaybackDisabled;
    }
}<|MERGE_RESOLUTION|>--- conflicted
+++ resolved
@@ -144,11 +144,6 @@
             Configuration = configuration ?? new PlayerConfiguration();
         }
 
-<<<<<<< HEAD
-=======
-        protected GameplayBeatmap GameplayBeatmap { get; private set; }
-
->>>>>>> 15b43bee
         private ScreenSuspensionHandler screenSuspension;
 
         private DependencyContainer dependencies;
@@ -167,7 +162,7 @@
 
             // ensure the score is in a consistent state with the current player.
             Score.ScoreInfo.Beatmap = Beatmap.Value.BeatmapInfo;
-            Score.ScoreInfo.Ruleset = rulesetInfo;
+            Score.ScoreInfo.Ruleset = GameplayRuleset.RulesetInfo;
             Score.ScoreInfo.Mods = Mods.Value.ToArray();
 
             PrepareReplay();
@@ -939,16 +934,7 @@
         protected virtual Score CreateScore() =>
             new Score
             {
-<<<<<<< HEAD
-                ScoreInfo = new ScoreInfo
-                {
-                    Beatmap = Beatmap.Value.BeatmapInfo,
-                    Ruleset = GameplayRuleset.RulesetInfo,
-                    Mods = Mods.Value.ToArray(),
-                }
-=======
                 ScoreInfo = new ScoreInfo { User = api.LocalUser.Value },
->>>>>>> 15b43bee
             };
 
         /// <summary>
