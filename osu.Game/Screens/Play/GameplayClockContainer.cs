--- conflicted
+++ resolved
@@ -51,16 +51,11 @@
         /// <summary>
         /// The final clock which is exposed to underlying components.
         /// </summary>
-<<<<<<< HEAD
+        public GameplayClock GameplayClock => localGameplayClock;
+
         [Cached]
         [Cached(typeof(ISamplePlaybackDisabler))]
-        public readonly GameplayClock GameplayClock;
-=======
-        public GameplayClock GameplayClock => localGameplayClock;
-
-        [Cached(typeof(GameplayClock))]
         private readonly LocalGameplayClock localGameplayClock;
->>>>>>> 8e868410
 
         private Bindable<double> userAudioOffset;
 
