--- conflicted
+++ resolved
@@ -100,11 +100,7 @@
             return Task.CompletedTask;
         }
 
-<<<<<<< HEAD
-        Task ICanAcceptFiles.Import(Stream stream, string filename) => Task.CompletedTask;
-=======
         Task ICanAcceptFiles.Import(Stream stream, string filename) => throw new NotImplementedException();
->>>>>>> 0739f099
 
         protected override void LoadComplete()
         {
