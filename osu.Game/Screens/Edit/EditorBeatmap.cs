--- conflicted
+++ resolved
@@ -72,7 +72,6 @@
         {
             PlayableBeatmap = playableBeatmap;
 
-<<<<<<< HEAD
             // ensure we are not working with legacy control points.
             // if we leave the legacy points around they will be applied over any local changes on
             // ApplyDefaults calls. this should eventually be removed once the default logic is moved to the decoder/converter.
@@ -97,9 +96,8 @@
 
                 playableBeatmap.ControlPointInfo = newControlPoints;
             }
-=======
+
             this.beatmapInfo = beatmapInfo ?? playableBeatmap.BeatmapInfo;
->>>>>>> a59ee9ec
 
             if (beatmapSkin is Skin skin)
                 BeatmapSkin = new EditorBeatmapSkin(skin);
