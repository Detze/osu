// Copyright (c) ppy Pty Ltd <contact@ppy.sh>. Licensed under the MIT Licence.
// See the LICENCE file in the repository root for full licence text.

#nullable disable

using System;
using JetBrains.Annotations;
using osu.Framework.Allocation;
using osu.Framework.Audio;
using osu.Framework.Audio.Sample;
using osu.Framework.Audio.Track;
using osu.Framework.Bindables;
using osu.Framework.Extensions.LocalisationExtensions;
using osu.Framework.Graphics;
using osu.Framework.Graphics.Colour;
using osu.Framework.Graphics.Containers;
using osu.Framework.Graphics.Shapes;
using osu.Framework.Threading;
using osu.Framework.Timing;
using osu.Framework.Utils;
using osu.Game.Beatmaps.ControlPoints;
using osu.Game.Graphics.Containers;
using osu.Game.Graphics.Sprites;
using osu.Game.Overlays;
using osuTK;

namespace osu.Game.Screens.Edit.Timing
{
    public class MetronomeDisplay : BeatSyncedContainer
    {
        private Container swing;

        private OsuSpriteText bpmText;

        private Drawable weight;
        private Drawable stick;

        private IAdjustableClock metronomeClock;

        private Sample tick;
        private Sample tickDownbeat;
        private Sample latch;

        [CanBeNull]
        private ScheduledDelegate clunkDelegate;

        [Resolved]
        private OverlayColourProvider overlayColourProvider { get; set; }

        public bool EnableClicking { get; set; } = true;

        public MetronomeDisplay()
        {
            AllowMistimedEventFiring = false;
        }

        [BackgroundDependencyLoader]
        private void load(AudioManager audio)
        {
            tick = audio.Samples.Get(@"UI/metronome-tick");
            tickDownbeat = audio.Samples.Get(@"UI/metronome-tick-downbeat");
            latch = audio.Samples.Get(@"UI/metronome-latch");

            const float taper = 25;
            const float swing_vertical_offset = -23;
            const float lower_cover_height = 32;

            var triangleSize = new Vector2(90, 120 + taper);

            Margin = new MarginPadding(10);

            AutoSizeAxes = Axes.Both;

            InternalChildren = new Drawable[]
            {
                new Container
                {
                    Name = @"Taper adjust",
                    Masking = true,
                    Anchor = Anchor.BottomCentre,
                    Origin = Anchor.BottomCentre,
                    Size = new Vector2(triangleSize.X, triangleSize.Y - taper),
                    Children = new Drawable[]
                    {
                        new Triangle
                        {
                            Name = @"Main body",
                            EdgeSmoothness = new Vector2(1),
                            Anchor = Anchor.BottomCentre,
                            Origin = Anchor.BottomCentre,
                            Size = triangleSize,
                            Colour = overlayColourProvider.Background3,
                        },
                    },
                },
                new Circle
                {
                    Name = "Centre marker",
                    Colour = overlayColourProvider.Background5,
                    RelativeSizeAxes = Axes.Y,
                    Width = 2,
                    Anchor = Anchor.BottomCentre,
                    Origin = Anchor.BottomCentre,
                    Y = -(lower_cover_height + 3),
                    Height = 0.65f,
                },
                swing = new Container
                {
                    Name = @"Swing",
                    RelativeSizeAxes = Axes.Both,
                    Y = swing_vertical_offset,
                    Height = 0.80f,
                    Anchor = Anchor.BottomCentre,
                    Origin = Anchor.BottomCentre,
                    Children = new[]
                    {
                        stick = new Circle
                        {
                            Name = @"Stick",
                            RelativeSizeAxes = Axes.Y,
                            Colour = overlayColourProvider.Colour2,
                            Anchor = Anchor.BottomCentre,
                            Origin = Anchor.BottomCentre,
                            Width = 4,
                        },
                        weight = new Container
                        {
                            Name = @"Weight",
                            Anchor = Anchor.TopCentre,
                            Origin = Anchor.Centre,
                            Size = new Vector2(10),
                            Rotation = 180,
                            RelativePositionAxes = Axes.Y,
                            Y = 0.4f,
                            Children = new Drawable[]
                            {
                                new Box
                                {
                                    RelativeSizeAxes = Axes.Both,
                                    Shear = new Vector2(0.2f, 0),
                                    Colour = overlayColourProvider.Colour1,
                                    EdgeSmoothness = new Vector2(1),
                                },
                                new Box
                                {
                                    RelativeSizeAxes = Axes.Both,
                                    Shear = new Vector2(-0.2f, 0),
                                    Colour = overlayColourProvider.Colour1,
                                    EdgeSmoothness = new Vector2(1),
                                },
                                new Circle
                                {
                                    Anchor = Anchor.Centre,
                                    Origin = Anchor.Centre,
                                    Colour = ColourInfo.GradientVertical(overlayColourProvider.Colour1, overlayColourProvider.Colour0),
                                    RelativeSizeAxes = Axes.Y,
                                    Width = 1,
                                    Height = 0.9f
                                },
                            }
                        },
                    }
                },
                new Container
                {
                    Name = @"Taper adjust",
                    Masking = true,
                    Anchor = Anchor.BottomCentre,
                    Origin = Anchor.BottomCentre,
                    Size = new Vector2(triangleSize.X, triangleSize.Y - taper),
                    Children = new Drawable[]
                    {
                        new Circle
                        {
                            Name = @"Locking wedge",
                            Anchor = Anchor.TopCentre,
                            Origin = Anchor.Centre,
                            Colour = overlayColourProvider.Background1,
                            Size = new Vector2(8),
                        }
                    },
                },
                new Circle
                {
                    Name = @"Swing connection point",
                    Y = swing_vertical_offset,
                    Anchor = Anchor.BottomCentre,
                    Origin = Anchor.Centre,
                    Colour = overlayColourProvider.Colour0,
                    Size = new Vector2(8)
                },
                new Container
                {
                    Name = @"Lower cover",
                    Anchor = Anchor.BottomCentre,
                    Origin = Anchor.BottomCentre,
                    RelativeSizeAxes = Axes.X,
                    Masking = true,
                    Height = lower_cover_height,
                    Children = new Drawable[]
                    {
                        new Triangle
                        {
                            Anchor = Anchor.BottomCentre,
                            Origin = Anchor.BottomCentre,
                            Size = triangleSize,
                            Colour = overlayColourProvider.Background2,
                            EdgeSmoothness = new Vector2(1),
                            Alpha = 0.8f
                        },
                    }
                },
                bpmText = new OsuSpriteText
                {
                    Name = @"BPM display",
                    Colour = overlayColourProvider.Content1,
                    Anchor = Anchor.BottomCentre,
                    Origin = Anchor.BottomCentre,
                    Y = -3,
                },
            };

            Clock = new FramedClock(metronomeClock = new StopwatchClock(true));
        }

        private double beatLength;

        private TimingControlPoint timingPoint;

        private bool isSwinging;

        private readonly BindableInt interpolatedBpm = new BindableInt();

        private ScheduledDelegate latchDelegate;

        protected override void LoadComplete()
        {
            base.LoadComplete();

            interpolatedBpm.BindValueChanged(bpm => bpmText.Text = bpm.NewValue.ToLocalisableString());
        }

        protected override void Update()
        {
            base.Update();

            if (BeatSyncSource.ControlPoints == null || BeatSyncSource.Clock == null)
                return;

            metronomeClock.Rate = IsBeatSyncedWithTrack ? BeatSyncSource.Clock.Rate : 1;

            timingPoint = BeatSyncSource.ControlPoints.TimingPointAt(BeatSyncSource.Clock.CurrentTime);

            if (beatLength != timingPoint.BeatLength)
            {
                beatLength = timingPoint.BeatLength;

                EarlyActivationMilliseconds = timingPoint.BeatLength / 2;

                float bpmRatio = (float)Interpolation.ApplyEasing(Easing.OutQuad, Math.Clamp((timingPoint.BPM - 30) / 480, 0, 1));

                weight.MoveToY((float)Interpolation.Lerp(0.1f, 0.83f, bpmRatio), 600, Easing.OutQuint);
                this.TransformBindableTo(interpolatedBpm, (int)Math.Round(timingPoint.BPM), 600, Easing.OutQuint);
            }

            if (BeatSyncSource.Clock?.IsRunning != true && isSwinging)
            {
                swing.ClearTransforms(true);
                stick.FadeColour(overlayColourProvider.Colour2, 1000, Easing.OutQuint);
                isSwinging = false;

                // instantly latch if pendulum arm is close enough to center (to prevent awkward delayed playback of latch sound)
                if (Precision.AlmostEquals(swing.Rotation, 0, 1))
                {
                    swing.RotateTo(0);
                    latch?.Play();
                    return;
                }

                using (swing.BeginDelayedSequence(350))
                {
                    swing.RotateTo(0, 1000, Easing.OutQuint);

<<<<<<< HEAD
                    using (swing.BeginDelayedSequence(250))
                        latchDelegate = Schedule(() => latch?.Play());
                }
=======
                isSwinging = false;

                clunkDelegate?.Cancel();
                clunkDelegate = null;
>>>>>>> 22cb8b0d
            }
        }

        protected override void OnNewBeat(int beatIndex, TimingControlPoint timingPoint, EffectControlPoint effectPoint, ChannelAmplitudes amplitudes)
        {
            base.OnNewBeat(beatIndex, timingPoint, effectPoint, amplitudes);

            const float angle = 27.5f;

            if (!IsBeatSyncedWithTrack)
                return;

            isSwinging = true;

            latchDelegate?.Cancel();
            latchDelegate = null;

            float currentAngle = swing.Rotation;
            float targetAngle = currentAngle > 0 ? -angle : angle;

            swing.RotateTo(targetAngle, beatLength, Easing.InOutQuad);

            if (currentAngle != 0 && Math.Abs(currentAngle - targetAngle) > angle * 1.8f && isSwinging)
            {
                using (BeginDelayedSequence(beatLength / 2))
                {
                    stick.FlashColour(overlayColourProvider.Content1, beatLength, Easing.OutQuint);

                    clunkDelegate = Schedule(() =>
                    {
                        if (!EnableClicking)
                            return;

                        var channel = beatIndex % timingPoint.TimeSignature.Numerator == 0 ? tickDownbeat?.GetChannel() : tick?.GetChannel();

                        if (channel == null)
                            return;

                        channel.Frequency.Value = RNG.NextDouble(0.98f, 1.02f);
                        channel.Play();
                    });
                }
            }
        }
    }
}<|MERGE_RESOLUTION|>--- conflicted
+++ resolved
@@ -267,7 +267,11 @@
             {
                 swing.ClearTransforms(true);
                 stick.FadeColour(overlayColourProvider.Colour2, 1000, Easing.OutQuint);
+
                 isSwinging = false;
+
+                clunkDelegate?.Cancel();
+                clunkDelegate = null;
 
                 // instantly latch if pendulum arm is close enough to center (to prevent awkward delayed playback of latch sound)
                 if (Precision.AlmostEquals(swing.Rotation, 0, 1))
@@ -281,16 +285,9 @@
                 {
                     swing.RotateTo(0, 1000, Easing.OutQuint);
 
-<<<<<<< HEAD
                     using (swing.BeginDelayedSequence(250))
                         latchDelegate = Schedule(() => latch?.Play());
                 }
-=======
-                isSwinging = false;
-
-                clunkDelegate?.Cancel();
-                clunkDelegate = null;
->>>>>>> 22cb8b0d
             }
         }
 
