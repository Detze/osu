﻿// Copyright (c) ppy Pty Ltd <contact@ppy.sh>. Licensed under the MIT Licence.
// See the LICENCE file in the repository root for full licence text.

using System.Collections.Generic;
using System.Linq;
using osuTK;
using osuTK.Graphics;
using osu.Framework.Allocation;
using osu.Framework.Bindables;
using osu.Framework.Graphics;
using osu.Framework.Graphics.Containers;
using osu.Framework.Graphics.Shapes;
using osu.Framework.Graphics.UserInterface;
using osu.Framework.Input.Events;
using osu.Game.Configuration;
using osu.Game.Graphics;
using osu.Game.Graphics.Containers;
using osu.Game.Graphics.UserInterface;
using osu.Game.Online.Chat;
using osu.Game.Overlays.Chat;
using osu.Game.Overlays.Chat.Selection;
using osu.Game.Overlays.Chat.Tabs;
using osuTK.Input;

namespace osu.Game.Overlays
{
    public class ChatOverlay : OsuFocusedOverlayContainer
    {
        private const float textbox_height = 60;
        private const float channel_selection_min_height = 0.3f;

        private ChannelManager channelManager;

        private readonly Container<DrawableChannel> currentChannelContainer;
        private readonly List<DrawableChannel> loadedChannels = new List<DrawableChannel>();

        private readonly LoadingAnimation loading;

        private readonly FocusedTextBox textbox;

        private const int transition_length = 500;

        public const float DEFAULT_HEIGHT = 0.4f;

        public const float TAB_AREA_HEIGHT = 50;

        private readonly ChannelTabControl channelTabControl;

        private readonly Container chatContainer;
        private readonly TabsArea tabsArea;
        private readonly Box chatBackground;
        private readonly Box tabBackground;

        public Bindable<double> ChatHeight { get; set; }

        private readonly Container channelSelectionContainer;
        private readonly ChannelSelectionOverlay channelSelectionOverlay;

<<<<<<< HEAD
        public override bool Contains(Vector2 screenSpacePos) => chatContainer.ReceivePositionalInputAt(screenSpacePos) || (channelSelectionOverlay.State == Visibility.Visible && channelSelectionOverlay.ReceivePositionalInputAt(screenSpacePos));
=======
        public override bool Contains(Vector2 screenSpacePos) => chatContainer.ReceivePositionalInputAt(screenSpacePos) || channelSelectionOverlay.State.Value == Visibility.Visible && channelSelectionOverlay.ReceivePositionalInputAt(screenSpacePos);
>>>>>>> 609a82bc

        public ChatOverlay()
        {
            RelativeSizeAxes = Axes.Both;
            RelativePositionAxes = Axes.Both;
            Anchor = Anchor.BottomLeft;
            Origin = Anchor.BottomLeft;

            const float padding = 5;

            Children = new Drawable[]
            {
                channelSelectionContainer = new Container
                {
                    RelativeSizeAxes = Axes.Both,
                    Height = 1f - DEFAULT_HEIGHT,
                    Masking = true,
                    Children = new[]
                    {
                        channelSelectionOverlay = new ChannelSelectionOverlay
                        {
                            RelativeSizeAxes = Axes.Both,
                        },
                    },
                },
                chatContainer = new Container
                {
                    Name = @"chat container",
                    Anchor = Anchor.BottomLeft,
                    Origin = Anchor.BottomLeft,
                    RelativeSizeAxes = Axes.Both,
                    Height = DEFAULT_HEIGHT,
                    Children = new[]
                    {
                        new Container
                        {
                            Name = @"chat area",
                            RelativeSizeAxes = Axes.Both,
                            Padding = new MarginPadding { Top = TAB_AREA_HEIGHT },
                            Children = new Drawable[]
                            {
                                chatBackground = new Box
                                {
                                    RelativeSizeAxes = Axes.Both,
                                },
                                currentChannelContainer = new Container<DrawableChannel>
                                {
                                    RelativeSizeAxes = Axes.Both,
                                    Padding = new MarginPadding
                                    {
                                        Bottom = textbox_height
                                    },
                                },
                                new Container
                                {
                                    Anchor = Anchor.BottomLeft,
                                    Origin = Anchor.BottomLeft,
                                    RelativeSizeAxes = Axes.X,
                                    Height = textbox_height,
                                    Padding = new MarginPadding
                                    {
                                        Top = padding * 2,
                                        Bottom = padding * 2,
                                        Left = ChatLine.LEFT_PADDING + padding * 2,
                                        Right = padding * 2,
                                    },
                                    Children = new Drawable[]
                                    {
                                        textbox = new FocusedTextBox
                                        {
                                            RelativeSizeAxes = Axes.Both,
                                            Height = 1,
                                            PlaceholderText = "type your message",
                                            Exit = Hide,
                                            OnCommit = postMessage,
                                            ReleaseFocusOnCommit = false,
                                            HoldFocus = true,
                                        }
                                    }
                                },
                                loading = new LoadingAnimation(),
                            }
                        },
                        tabsArea = new TabsArea
                        {
                            Children = new Drawable[]
                            {
                                tabBackground = new Box
                                {
                                    RelativeSizeAxes = Axes.Both,
                                    Colour = Color4.Black,
                                },
                                channelTabControl = new ChannelTabControl
                                {
                                    Anchor = Anchor.BottomLeft,
                                    Origin = Anchor.BottomLeft,
                                    RelativeSizeAxes = Axes.Both,
                                    OnRequestLeave = channel => channelManager.LeaveChannel(channel)
                                },
                            }
                        },
                    },
                },
            };

            channelTabControl.Current.ValueChanged += current => channelManager.CurrentChannel.Value = current.NewValue;
            channelTabControl.ChannelSelectorActive.ValueChanged += active => channelSelectionOverlay.State.Value = active.NewValue ? Visibility.Visible : Visibility.Hidden;
            channelSelectionOverlay.State.ValueChanged += state =>
            {
                if (state.NewValue == Visibility.Hidden && channelManager.CurrentChannel.Value == null)
                {
                    channelSelectionOverlay.Show();
                    Hide();
                    return;
                }

                channelTabControl.ChannelSelectorActive.Value = state.NewValue == Visibility.Visible;

                if (state.NewValue == Visibility.Visible)
                {
                    textbox.HoldFocus = false;
                    if (1f - ChatHeight.Value < channel_selection_min_height)
                        this.TransformBindableTo(ChatHeight, 1f - channel_selection_min_height, 800, Easing.OutQuint);
                }
                else
                    textbox.HoldFocus = true;
            };

            channelSelectionOverlay.OnRequestJoin = channel => channelManager.JoinChannel(channel);
            channelSelectionOverlay.OnRequestLeave = channel => channelManager.LeaveChannel(channel);
        }

        private void currentChannelChanged(ValueChangedEvent<Channel> e)
        {
            if (e.NewValue == null)
            {
                textbox.Current.Disabled = true;
                currentChannelContainer.Clear(false);
                channelSelectionOverlay.Show();
                return;
            }

            if (e.NewValue is ChannelSelectorTabItem.ChannelSelectorTabChannel)
                return;

            textbox.Current.Disabled = e.NewValue.ReadOnly;

            if (channelTabControl.Current.Value != e.NewValue)
                Scheduler.Add(() => channelTabControl.Current.Value = e.NewValue);

            var loaded = loadedChannels.Find(d => d.Channel == e.NewValue);

            if (loaded == null)
            {
                currentChannelContainer.FadeOut(500, Easing.OutQuint);
                loading.Show();

                loaded = new DrawableChannel(e.NewValue);
                loadedChannels.Add(loaded);
                LoadComponentAsync(loaded, l =>
                {
                    loading.Hide();

                    currentChannelContainer.Clear(false);
                    currentChannelContainer.Add(loaded);
                    currentChannelContainer.FadeIn(500, Easing.OutQuint);
                });
            }
            else
            {
                currentChannelContainer.Clear(false);
                currentChannelContainer.Add(loaded);
            }
        }

        private double startDragChatHeight;
        private bool isDragging;

        protected override bool OnDragStart(DragStartEvent e)
        {
            isDragging = tabsArea.IsHovered;

            if (!isDragging)
                return base.OnDragStart(e);

            startDragChatHeight = ChatHeight.Value;
            return true;
        }

        protected override bool OnDrag(DragEvent e)
        {
            if (isDragging)
            {
                double targetChatHeight = startDragChatHeight - (e.MousePosition.Y - e.MouseDownPosition.Y) / Parent.DrawSize.Y;

                // If the channel selection screen is shown, mind its minimum height
                if (channelSelectionOverlay.State.Value == Visibility.Visible && targetChatHeight > 1f - channel_selection_min_height)
                    targetChatHeight = 1f - channel_selection_min_height;

                ChatHeight.Value = targetChatHeight;
            }

            return true;
        }

        protected override bool OnDragEnd(DragEndEvent e)
        {
            isDragging = false;
            return base.OnDragEnd(e);
        }

        private void selectTab(int index)
        {
            var channel = channelTabControl.Items.Skip(index).FirstOrDefault();
            if (channel != null && !(channel is ChannelSelectorTabItem.ChannelSelectorTabChannel))
                channelTabControl.Current.Value = channel;
        }

        protected override bool OnKeyDown(KeyDownEvent e)
        {
            if (e.AltPressed)
            {
                switch (e.Key)
                {
                    case Key.Number1:
                    case Key.Number2:
                    case Key.Number3:
                    case Key.Number4:
                    case Key.Number5:
                    case Key.Number6:
                    case Key.Number7:
                    case Key.Number8:
                    case Key.Number9:
                        selectTab((int)e.Key - (int)Key.Number1);
                        return true;

                    case Key.Number0:
                        selectTab(9);
                        return true;
                }
            }

            return base.OnKeyDown(e);
        }

        public override bool AcceptsFocus => true;

        protected override void OnFocus(FocusEvent e)
        {
            //this is necessary as textbox is masked away and therefore can't get focus :(
            textbox.TakeFocus();
            base.OnFocus(e);
        }

        protected override void PopIn()
        {
            this.MoveToY(0, transition_length, Easing.OutQuint);
            this.FadeIn(transition_length, Easing.OutQuint);

            textbox.HoldFocus = true;
            base.PopIn();
        }

        protected override void PopOut()
        {
            this.MoveToY(Height, transition_length, Easing.InSine);
            this.FadeOut(transition_length, Easing.InSine);

            channelSelectionOverlay.Hide();

            textbox.HoldFocus = false;
            base.PopOut();
        }

        [BackgroundDependencyLoader]
        private void load(OsuConfigManager config, OsuColour colours, ChannelManager channelManager)
        {
            ChatHeight = config.GetBindable<double>(OsuSetting.ChatDisplayHeight);
            ChatHeight.ValueChanged += height =>
            {
                chatContainer.Height = (float)height.NewValue;
                channelSelectionContainer.Height = 1f - (float)height.NewValue;
                tabBackground.FadeTo(height.NewValue == 1 ? 1 : 0.8f, 200);
            };
            ChatHeight.TriggerChange();

            chatBackground.Colour = colours.ChatBlue;

            loading.Show();

            this.channelManager = channelManager;
            channelManager.CurrentChannel.ValueChanged += currentChannelChanged;
            channelManager.JoinedChannels.ItemsAdded += onChannelAddedToJoinedChannels;
            channelManager.JoinedChannels.ItemsRemoved += onChannelRemovedFromJoinedChannels;
            channelManager.AvailableChannels.ItemsAdded += availableChannelsChanged;
            channelManager.AvailableChannels.ItemsRemoved += availableChannelsChanged;

            //for the case that channelmanager was faster at fetching the channels than our attachment to CollectionChanged.
            channelSelectionOverlay.UpdateAvailableChannels(channelManager.AvailableChannels);
            foreach (Channel channel in channelManager.JoinedChannels)
                channelTabControl.AddChannel(channel);
        }

        private void onChannelAddedToJoinedChannels(IEnumerable<Channel> channels)
        {
            foreach (Channel channel in channels)
                channelTabControl.AddChannel(channel);
        }

        private void onChannelRemovedFromJoinedChannels(IEnumerable<Channel> channels)
        {
            foreach (Channel channel in channels)
            {
                channelTabControl.RemoveChannel(channel);
                loadedChannels.Remove(loadedChannels.Find(c => c.Channel == channel));
            }
        }

        private void availableChannelsChanged(IEnumerable<Channel> channels)
            => channelSelectionOverlay.UpdateAvailableChannels(channelManager.AvailableChannels);

        protected override void Dispose(bool isDisposing)
        {
            base.Dispose(isDisposing);

            if (channelManager != null)
            {
                channelManager.CurrentChannel.ValueChanged -= currentChannelChanged;
                channelManager.JoinedChannels.ItemsAdded -= onChannelAddedToJoinedChannels;
                channelManager.JoinedChannels.ItemsRemoved -= onChannelRemovedFromJoinedChannels;
                channelManager.AvailableChannels.ItemsAdded -= availableChannelsChanged;
                channelManager.AvailableChannels.ItemsRemoved -= availableChannelsChanged;
            }
        }

        private void postMessage(TextBox textbox, bool newText)
        {
            var text = textbox.Text.Trim();

            if (string.IsNullOrWhiteSpace(text))
                return;

            if (text[0] == '/')
                channelManager.PostCommand(text.Substring(1));
            else
                channelManager.PostMessage(text);

            textbox.Text = string.Empty;
        }

        private class TabsArea : Container
        {
            // IsHovered is used
            public override bool HandlePositionalInput => true;

            public TabsArea()
            {
                Name = @"tabs area";
                RelativeSizeAxes = Axes.X;
                Height = TAB_AREA_HEIGHT;
            }
        }
    }
}<|MERGE_RESOLUTION|>--- conflicted
+++ resolved
@@ -56,11 +56,7 @@
         private readonly Container channelSelectionContainer;
         private readonly ChannelSelectionOverlay channelSelectionOverlay;
 
-<<<<<<< HEAD
-        public override bool Contains(Vector2 screenSpacePos) => chatContainer.ReceivePositionalInputAt(screenSpacePos) || (channelSelectionOverlay.State == Visibility.Visible && channelSelectionOverlay.ReceivePositionalInputAt(screenSpacePos));
-=======
-        public override bool Contains(Vector2 screenSpacePos) => chatContainer.ReceivePositionalInputAt(screenSpacePos) || channelSelectionOverlay.State.Value == Visibility.Visible && channelSelectionOverlay.ReceivePositionalInputAt(screenSpacePos);
->>>>>>> 609a82bc
+        public override bool Contains(Vector2 screenSpacePos) => chatContainer.ReceivePositionalInputAt(screenSpacePos) || (channelSelectionOverlay.State.Value == Visibility.Visible && channelSelectionOverlay.ReceivePositionalInputAt(screenSpacePos));
 
         public ChatOverlay()
         {
