--- conflicted
+++ resolved
@@ -1,180 +1,148 @@
-﻿//Copyright (c) 2007-2016 ppy Pty Ltd <contact@ppy.sh>.
-//Licensed under the MIT Licence - https://raw.githubusercontent.com/ppy/osu/master/LICENCE
-
-using System;
-using osu.Framework.Graphics;
-using osu.Framework.Graphics.Containers;
-using osu.Framework.Graphics.Drawables;
-using osu.Framework.Graphics.Sprites;
-using osu.Framework.Input;
-using osu.Game.Graphics;
-using OpenTK;
-using OpenTK.Graphics;
-<<<<<<< HEAD
-using osu.Framework;
-=======
-using osu.Framework.Graphics.Primitives;
->>>>>>> fd551991
-
-namespace osu.Game.Overlays
-{
-    public class ToolbarButton : Container
-    {
-        public const float WIDTH = 60;
-
-        public FontAwesome Icon
-        {
-            get { return DrawableIcon.Icon; }
-            set { DrawableIcon.Icon = value; }
-        }
-
-        public string Text
-        {
-            get { return DrawableText.Text; }
-            set
-            {
-                DrawableText.Text = value;
-            }
-        }
-
-        public string TooltipMain
-        {
-            get { return tooltip1.Text; }
-            set
-            {
-                tooltip1.Text = value;
-            }
-        }
-
-        public string TooltipSub
-        {
-            get { return tooltip2.Text; }
-            set
-            {
-                tooltip2.Text = value;
-            }
-        }
-
-        public Action Action;
-        protected TextAwesome DrawableIcon;
-        protected SpriteText DrawableText;
-        protected Box HoverBackground;
-        private FlowContainer tooltipContainer;
-        private SpriteText tooltip1;
-        private SpriteText tooltip2;
-
-        public ToolbarButton()
-        {
-            Children = new Drawable[]
-            {
-                HoverBackground = new Box
-                {
-                    RelativeSizeAxes = Axes.Both,
-                    Additive = true,
-                    Colour = new Color4(60, 60, 60, 255),
-                    Alpha = 0,
-                },
-                new FlowContainer
-                {
-                    Direction = FlowDirection.HorizontalOnly,
-                    Anchor = Anchor.TopCentre,
-                    Origin = Anchor.TopCentre,
-                    Padding = new MarginPadding { Left = 5, Right = 5 },
-                    RelativeSizeAxes = Axes.Y,
-                    Children = new Drawable[]
-                    {
-                        DrawableIcon = new TextAwesome
-                        {
-                            Anchor = Anchor.CentreLeft,
-                            Origin = Anchor.CentreLeft,
-                        },
-                        DrawableText = new SpriteText
-                        {
-                            Margin = new MarginPadding { Left = 5 },
-                            Anchor = Anchor.CentreLeft,
-                            Origin = Anchor.CentreLeft,
-                        },
-                    },
-                },
-                tooltipContainer = new FlowContainer
-                {
-                    Direction = FlowDirection.VerticalOnly,
-                    Anchor = Anchor.BottomLeft,
-                    Position = new Vector2(5, -5),
-                    Alpha = 0,
-                    Children = new[]
-                    {
-                        tooltip1 = new SpriteText()
-                        {
-                            TextSize = 22,
-                        },
-                        tooltip2 = new SpriteText
-                        {
-                            TextSize = 15
-                        }
-                    }
-                }
-            };
-
-            RelativeSizeAxes = Axes.Y;
-            Size = new Vector2(WIDTH, 1);
-        }
-
-<<<<<<< HEAD
-        public override void Load(BaseGame game)
-        {
-            base.Load(game);
-
-            Children = new Drawable[]
-            {
-                    HoverBackground,
-                    new FlowContainer
-                    {
-                        Direction = FlowDirection.HorizontalOnly,
-                        Anchor = Anchor.TopCentre,
-                        Origin = Anchor.TopCentre,
-                        RelativeSizeAxes = Axes.Y,
-                        Children = new Drawable[]
-                        {
-                            paddingLeft,
-                            DrawableIcon,
-                            paddingIcon,
-                            DrawableText,
-                            paddingRight
-                        },
-                    },
-                    tooltipContainer
-            };
-        }
-
-=======
->>>>>>> fd551991
-        protected override void Update()
-        {
-            base.Update();
-
-            //todo: find a way to avoid using this (autosize needs to be able to ignore certain drawables.. in this case the tooltip)
-            Size = new Vector2(WIDTH + (DrawableText.IsVisible ? DrawableText.Size.X : 0), 1);
-        }
-
-        protected override bool OnClick(InputState state)
-        {
-            Action?.Invoke();
-            HoverBackground.FlashColour(Color4.White, 400);
-            return true;
-        }
-
-        protected override bool OnHover(InputState state)
-        {
-            HoverBackground.FadeTo(0.4f, 200);
-            tooltipContainer.FadeIn(100);
-            return true;
-        }
-
-        protected override void OnHoverLost(InputState state)
-        {
-            HoverBackground.FadeTo(0, 200);
-            tooltipContainer.FadeOut(100);
-        }
-    }
+﻿//Copyright (c) 2007-2016 ppy Pty Ltd <contact@ppy.sh>.
+//Licensed under the MIT Licence - https://raw.githubusercontent.com/ppy/osu/master/LICENCE
+
+using System;
+using osu.Framework.Graphics;
+using osu.Framework.Graphics.Containers;
+using osu.Framework.Graphics.Drawables;
+using osu.Framework.Graphics.Sprites;
+using osu.Framework.Input;
+using osu.Game.Graphics;
+using OpenTK;
+using OpenTK.Graphics;
+using osu.Framework;
+using osu.Framework.Graphics.Primitives;
+
+namespace osu.Game.Overlays
+{
+    public class ToolbarButton : Container
+    {
+        public const float WIDTH = 60;
+
+        public FontAwesome Icon
+        {
+            get { return DrawableIcon.Icon; }
+            set { DrawableIcon.Icon = value; }
+        }
+
+        public string Text
+        {
+            get { return DrawableText.Text; }
+            set
+            {
+                DrawableText.Text = value;
+            }
+        }
+
+        public string TooltipMain
+        {
+            get { return tooltip1.Text; }
+            set
+            {
+                tooltip1.Text = value;
+            }
+        }
+
+        public string TooltipSub
+        {
+            get { return tooltip2.Text; }
+            set
+            {
+                tooltip2.Text = value;
+            }
+        }
+
+        public Action Action;
+        protected TextAwesome DrawableIcon;
+        protected SpriteText DrawableText;
+        protected Box HoverBackground;
+        private FlowContainer tooltipContainer;
+        private SpriteText tooltip1;
+        private SpriteText tooltip2;
+
+        public ToolbarButton()
+        {
+            Children = new Drawable[]
+            {
+                HoverBackground = new Box
+                {
+                    RelativeSizeAxes = Axes.Both,
+                    Additive = true,
+                    Colour = new Color4(60, 60, 60, 255),
+                    Alpha = 0,
+                },
+                new FlowContainer
+                {
+                    Direction = FlowDirection.HorizontalOnly,
+                    Anchor = Anchor.TopCentre,
+                    Origin = Anchor.TopCentre,
+                    Padding = new MarginPadding { Left = 5, Right = 5 },
+                    RelativeSizeAxes = Axes.Y,
+                    Children = new Drawable[]
+                    {
+                        DrawableIcon = new TextAwesome
+                        {
+                            Anchor = Anchor.CentreLeft,
+                            Origin = Anchor.CentreLeft,
+                        },
+                        DrawableText = new SpriteText
+                        {
+                            Margin = new MarginPadding { Left = 5 },
+                            Anchor = Anchor.CentreLeft,
+                            Origin = Anchor.CentreLeft,
+                        },
+                    },
+                },
+                tooltipContainer = new FlowContainer
+                {
+                    Direction = FlowDirection.VerticalOnly,
+                    Anchor = Anchor.BottomLeft,
+                    Position = new Vector2(5, -5),
+                    Alpha = 0,
+                    Children = new[]
+                    {
+                        tooltip1 = new SpriteText()
+                        {
+                            TextSize = 22,
+                        },
+                        tooltip2 = new SpriteText
+                        {
+                            TextSize = 15
+                        }
+                    }
+                }
+            };
+
+            RelativeSizeAxes = Axes.Y;
+            Size = new Vector2(WIDTH, 1);
+        }
+
+        protected override void Update()
+        {
+            base.Update();
+
+            //todo: find a way to avoid using this (autosize needs to be able to ignore certain drawables.. in this case the tooltip)
+            Size = new Vector2(WIDTH + (DrawableText.IsVisible ? DrawableText.Size.X : 0), 1);
+        }
+
+        protected override bool OnClick(InputState state)
+        {
+            Action?.Invoke();
+            HoverBackground.FlashColour(Color4.White, 400);
+            return true;
+        }
+
+        protected override bool OnHover(InputState state)
+        {
+            HoverBackground.FadeTo(0.4f, 200);
+            tooltipContainer.FadeIn(100);
+            return true;
+        }
+
+        protected override void OnHoverLost(InputState state)
+        {
+            HoverBackground.FadeTo(0, 200);
+            tooltipContainer.FadeOut(100);
+        }
+    }
 }