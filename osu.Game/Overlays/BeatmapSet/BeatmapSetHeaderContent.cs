--- conflicted
+++ resolved
@@ -10,7 +10,6 @@
 using osu.Framework.Graphics.Containers;
 using osu.Framework.Graphics.Shapes;
 using osu.Framework.Localisation;
-using osu.Game.Beatmaps;
 using osu.Game.Beatmaps.Drawables;
 using osu.Game.Graphics;
 using osu.Game.Graphics.Sprites;
@@ -26,11 +25,7 @@
 {
     public class BeatmapSetHeaderContent : CompositeDrawable
     {
-<<<<<<< HEAD
         public readonly Bindable<APIBeatmapSet> BeatmapSet = new Bindable<APIBeatmapSet>();
-=======
-        public readonly Bindable<BeatmapSetInfo> BeatmapSet = new Bindable<BeatmapSetInfo>();
->>>>>>> 602fe372
 
         private const float transition_duration = 200;
         private const float buttons_height = 45;
@@ -240,8 +235,6 @@
 
                 downloadTracker?.RemoveAndDisposeImmediately();
 
-                downloadTracker?.RemoveAndDisposeImmediately();
-
                 if (setInfo.NewValue == null)
                 {
                     onlineStatusPill.FadeTo(0.5f, 500, Easing.OutQuint);
@@ -256,10 +249,7 @@
                 {
                     downloadTracker = new BeatmapDownloadTracker(setInfo.NewValue);
                     downloadTracker.State.BindValueChanged(_ => updateDownloadButtons());
-<<<<<<< HEAD
-=======
                     AddInternal(downloadTracker);
->>>>>>> 602fe372
 
                     fadeContent.FadeIn(500, Easing.OutQuint);
 
@@ -286,11 +276,7 @@
         {
             if (BeatmapSet.Value == null) return;
 
-<<<<<<< HEAD
             if (BeatmapSet.Value.Availability.DownloadDisabled && downloadTracker.State.Value != DownloadState.LocallyAvailable)
-=======
-            if (BeatmapSet.Value.OnlineInfo.Availability.DownloadDisabled && downloadTracker.State.Value != DownloadState.LocallyAvailable)
->>>>>>> 602fe372
             {
                 downloadButtonsContainer.Clear();
                 return;
