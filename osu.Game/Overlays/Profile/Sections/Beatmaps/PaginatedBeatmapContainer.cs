﻿// Copyright (c) ppy Pty Ltd <contact@ppy.sh>. Licensed under the MIT Licence.
// See the LICENCE file in the repository root for full licence text.

using System.Collections.Generic;
using osu.Framework.Bindables;
using osu.Framework.Graphics;
using osu.Game.Online.API;
using osu.Game.Online.API.Requests;
using osu.Game.Online.API.Requests.Responses;
using osu.Game.Overlays.Direct;
using osu.Game.Users;
using osuTK;

namespace osu.Game.Overlays.Profile.Sections.Beatmaps
{
    public class PaginatedBeatmapContainer : PaginatedContainer<APIBeatmapSet>
    {
        private const float panel_padding = 10f;
        private readonly BeatmapSetType type;

        public PaginatedBeatmapContainer(BeatmapSetType type, Bindable<User> user, string header, string missing = "None... yet.")
            : base(user, header, missing)
        {
            this.type = type;

            ItemsPerPage = 6;

            ItemsContainer.Spacing = new Vector2(panel_padding);
        }

<<<<<<< HEAD
        protected override APIRequest<List<APIBeatmapSet>> CreateRequest()
            => new GetUserBeatmapsRequest(User.Value.Id, type, VisiblePages++, ItemsPerPage);

        protected override Drawable CreateDrawableItem(APIBeatmapSet item) => new DirectGridPanel(item.ToBeatmapSet(Rulesets))
        {
            Anchor = Anchor.TopCentre,
            Origin = Anchor.TopCentre,
        };
=======
        protected override APIRequest<List<APIBeatmapSet>> CreateRequest() =>
            new GetUserBeatmapsRequest(User.Value.Id, type, VisiblePages++, ItemsPerPage);

        protected override Drawable CreateDrawableItem(APIBeatmapSet model) => !model.OnlineBeatmapSetID.HasValue
            ? null
            : new DirectGridPanel(model.ToBeatmapSet(Rulesets))
            {
                Anchor = Anchor.TopCentre,
                Origin = Anchor.TopCentre,
            };
>>>>>>> af7b2190
    }
}<|MERGE_RESOLUTION|>--- conflicted
+++ resolved
@@ -28,16 +28,6 @@
             ItemsContainer.Spacing = new Vector2(panel_padding);
         }
 
-<<<<<<< HEAD
-        protected override APIRequest<List<APIBeatmapSet>> CreateRequest()
-            => new GetUserBeatmapsRequest(User.Value.Id, type, VisiblePages++, ItemsPerPage);
-
-        protected override Drawable CreateDrawableItem(APIBeatmapSet item) => new DirectGridPanel(item.ToBeatmapSet(Rulesets))
-        {
-            Anchor = Anchor.TopCentre,
-            Origin = Anchor.TopCentre,
-        };
-=======
         protected override APIRequest<List<APIBeatmapSet>> CreateRequest() =>
             new GetUserBeatmapsRequest(User.Value.Id, type, VisiblePages++, ItemsPerPage);
 
@@ -48,6 +38,5 @@
                 Anchor = Anchor.TopCentre,
                 Origin = Anchor.TopCentre,
             };
->>>>>>> af7b2190
     }
 }