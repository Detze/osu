﻿// Copyright (c) ppy Pty Ltd <contact@ppy.sh>. Licensed under the MIT Licence.
// See the LICENCE file in the repository root for full licence text.

using osuTK;
using osu.Framework.Allocation;
using osu.Framework.Bindables;
using osu.Framework.Graphics;
using osu.Framework.Graphics.Containers;
using osu.Game.Graphics;
using osu.Game.Graphics.Sprites;
using osu.Game.Online.API;
using osu.Game.Rulesets;
using osu.Game.Users;
using System.Collections.Generic;
using System.Linq;
using System.Threading;

namespace osu.Game.Overlays.Profile.Sections
{
<<<<<<< HEAD
    public abstract class PaginatedContainer<T> : FillFlowContainer
    {
        private readonly ShowMoreButton moreButton;
        private readonly OsuSpriteText missingText;
        private APIRequest<List<T>> retrievalRequest;
=======
    public abstract class PaginatedContainer<TModel> : FillFlowContainer
    {
        private readonly ShowMoreButton moreButton;
        private readonly OsuSpriteText missingText;
        private APIRequest<List<TModel>> retrievalRequest;
>>>>>>> af7b2190
        private CancellationTokenSource loadCancellation;

        [Resolved]
        private IAPIProvider api { get; set; }

        protected int VisiblePages;
        protected int ItemsPerPage;

        protected readonly Bindable<User> User = new Bindable<User>();
        protected readonly FillFlowContainer ItemsContainer;
        protected RulesetStore Rulesets;

        protected PaginatedContainer(Bindable<User> user, string header, string missing)
        {
            User.BindTo(user);

            RelativeSizeAxes = Axes.X;
            AutoSizeAxes = Axes.Y;
            Direction = FillDirection.Vertical;

            Children = new Drawable[]
            {
                new OsuSpriteText
                {
                    Text = header,
                    Font = OsuFont.GetFont(size: 20, weight: FontWeight.Bold),
                    Margin = new MarginPadding { Top = 10, Bottom = 10 },
                },
                ItemsContainer = new FillFlowContainer
                {
                    AutoSizeAxes = Axes.Y,
                    RelativeSizeAxes = Axes.X,
                    Spacing = new Vector2(0, 2),
                },
                moreButton = new ShowMoreButton
                {
                    Anchor = Anchor.TopCentre,
                    Origin = Anchor.TopCentre,
                    Alpha = 0,
                    Margin = new MarginPadding { Top = 10 },
                    Action = showMore,
                },
                missingText = new OsuSpriteText
                {
                    Font = OsuFont.GetFont(size: 15),
                    Text = missing,
                    Alpha = 0,
                },
            };
        }

        [BackgroundDependencyLoader]
        private void load(RulesetStore rulesets)
        {
            Rulesets = rulesets;

            User.ValueChanged += onUserChanged;
            User.TriggerChange();
        }

        private void onUserChanged(ValueChangedEvent<User> e)
        {
            loadCancellation?.Cancel();
            retrievalRequest?.Cancel();

            VisiblePages = 0;
            ItemsContainer.Clear();

            if (e.NewValue != null)
                showMore();
        }

        private void showMore()
        {
            loadCancellation = new CancellationTokenSource();

            retrievalRequest = CreateRequest();
            retrievalRequest.Success += UpdateItems;

            api.Queue(retrievalRequest);
<<<<<<< HEAD
        }

        protected virtual void UpdateItems(List<T> items)
        {
            Schedule(() =>
            {
                if (!items.Any() && VisiblePages == 1)
                {
                    moreButton.Hide();
                    moreButton.IsLoading = false;
                    missingText.Show();
                    return;
                }

                LoadComponentsAsync(items.Select(CreateDrawableItem), drawables =>
                {
                    missingText.Hide();
                    moreButton.FadeTo(items.Count == ItemsPerPage ? 1 : 0);
                    moreButton.IsLoading = false;

                    ItemsContainer.AddRange(drawables);
                }, loadCancellation.Token);
            });
        }

        protected abstract APIRequest<List<T>> CreateRequest();

        protected abstract Drawable CreateDrawableItem(T item);
=======
        }

        protected virtual void UpdateItems(List<TModel> items) => Schedule(() =>
        {
            if (!items.Any() && VisiblePages == 1)
            {
                moreButton.Hide();
                moreButton.IsLoading = false;
                missingText.Show();
                return;
            }

            LoadComponentsAsync(items.Select(CreateDrawableItem).Where(d => d != null), drawables =>
            {
                missingText.Hide();
                moreButton.FadeTo(items.Count == ItemsPerPage ? 1 : 0);
                moreButton.IsLoading = false;

                ItemsContainer.AddRange(drawables);
            }, loadCancellation.Token);
        });

        protected abstract APIRequest<List<TModel>> CreateRequest();

        protected abstract Drawable CreateDrawableItem(TModel model);
>>>>>>> af7b2190

        protected override void Dispose(bool isDisposing)
        {
            base.Dispose(isDisposing);
            retrievalRequest?.Cancel();
        }
    }
}<|MERGE_RESOLUTION|>--- conflicted
+++ resolved
@@ -17,19 +17,11 @@
 
 namespace osu.Game.Overlays.Profile.Sections
 {
-<<<<<<< HEAD
-    public abstract class PaginatedContainer<T> : FillFlowContainer
-    {
-        private readonly ShowMoreButton moreButton;
-        private readonly OsuSpriteText missingText;
-        private APIRequest<List<T>> retrievalRequest;
-=======
     public abstract class PaginatedContainer<TModel> : FillFlowContainer
     {
         private readonly ShowMoreButton moreButton;
         private readonly OsuSpriteText missingText;
         private APIRequest<List<TModel>> retrievalRequest;
->>>>>>> af7b2190
         private CancellationTokenSource loadCancellation;
 
         [Resolved]
@@ -110,36 +102,6 @@
             retrievalRequest.Success += UpdateItems;
 
             api.Queue(retrievalRequest);
-<<<<<<< HEAD
-        }
-
-        protected virtual void UpdateItems(List<T> items)
-        {
-            Schedule(() =>
-            {
-                if (!items.Any() && VisiblePages == 1)
-                {
-                    moreButton.Hide();
-                    moreButton.IsLoading = false;
-                    missingText.Show();
-                    return;
-                }
-
-                LoadComponentsAsync(items.Select(CreateDrawableItem), drawables =>
-                {
-                    missingText.Hide();
-                    moreButton.FadeTo(items.Count == ItemsPerPage ? 1 : 0);
-                    moreButton.IsLoading = false;
-
-                    ItemsContainer.AddRange(drawables);
-                }, loadCancellation.Token);
-            });
-        }
-
-        protected abstract APIRequest<List<T>> CreateRequest();
-
-        protected abstract Drawable CreateDrawableItem(T item);
-=======
         }
 
         protected virtual void UpdateItems(List<TModel> items) => Schedule(() =>
@@ -165,7 +127,6 @@
         protected abstract APIRequest<List<TModel>> CreateRequest();
 
         protected abstract Drawable CreateDrawableItem(TModel model);
->>>>>>> af7b2190
 
         protected override void Dispose(bool isDisposing)
         {
