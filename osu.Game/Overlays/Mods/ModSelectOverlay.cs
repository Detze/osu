--- conflicted
+++ resolved
@@ -1,4 +1,3 @@
-<<<<<<< HEAD
 ﻿// Copyright (c) 2007-2018 ppy Pty Ltd <contact@ppy.sh>.
 // Licensed under the MIT Licence - https://raw.githubusercontent.com/ppy/osu/master/LICENCE
 
@@ -380,389 +379,4 @@
             };
         }
     }
-}
-=======
-﻿// Copyright (c) 2007-2018 ppy Pty Ltd <contact@ppy.sh>.
-// Licensed under the MIT Licence - https://raw.githubusercontent.com/ppy/osu/master/LICENCE
-
-using OpenTK;
-using OpenTK.Graphics;
-using osu.Framework.Allocation;
-using osu.Framework.Configuration;
-using osu.Framework.Extensions.Color4Extensions;
-using osu.Framework.Graphics;
-using osu.Framework.Graphics.Containers;
-using osu.Game.Graphics;
-using osu.Game.Graphics.Backgrounds;
-using osu.Game.Graphics.Sprites;
-using osu.Game.Rulesets.Mods;
-using System;
-using System.Collections.Generic;
-using System.Linq;
-using osu.Framework.Audio;
-using osu.Framework.Audio.Sample;
-using osu.Framework.Graphics.Shapes;
-using osu.Game.Rulesets;
-using osu.Game.Graphics.UserInterface;
-
-namespace osu.Game.Overlays.Mods
-{
-    public class ModSelectOverlay : WaveOverlayContainer
-    {
-        private const float content_width = 0.8f;
-
-        protected Color4 LowMultiplierColour, HighMultiplierColour;
-
-        protected readonly TriangleButton DeselectAllButton;
-        protected readonly OsuSpriteText MultiplierLabel;
-        private readonly FillFlowContainer footerContainer;
-
-        protected override bool BlockPassThroughKeyboard => false;
-
-        protected readonly FillFlowContainer<ModSection> ModSectionsContainer;
-
-        public readonly Bindable<IEnumerable<Mod>> SelectedMods = new Bindable<IEnumerable<Mod>>();
-
-        public readonly Bindable<RulesetInfo> Ruleset = new Bindable<RulesetInfo>();
-
-        private void rulesetChanged(RulesetInfo newRuleset)
-        {
-            var instance = newRuleset.CreateInstance();
-
-            foreach (ModSection section in ModSectionsContainer.Children)
-                section.Mods = instance.GetModsFor(section.ModType);
-            refreshSelectedMods();
-        }
-
-        [BackgroundDependencyLoader(permitNulls: true)]
-        private void load(OsuColour colours, OsuGame osu, RulesetStore rulesets, AudioManager audio)
-        {
-            SelectedMods.ValueChanged += selectedModsChanged;
-
-            LowMultiplierColour = colours.Red;
-            HighMultiplierColour = colours.Green;
-
-            if (osu != null)
-                Ruleset.BindTo(osu.Ruleset);
-            else
-                Ruleset.Value = rulesets.AvailableRulesets.First();
-
-            Ruleset.ValueChanged += rulesetChanged;
-            Ruleset.TriggerChange();
-
-            sampleOn = audio.Sample.Get(@"UI/check-on");
-            sampleOff = audio.Sample.Get(@"UI/check-off");
-        }
-
-        protected override void Dispose(bool isDisposing)
-        {
-            base.Dispose(isDisposing);
-
-            Ruleset.UnbindAll();
-            SelectedMods.UnbindAll();
-        }
-
-        private void selectedModsChanged(IEnumerable<Mod> obj)
-        {
-            foreach (ModSection section in ModSectionsContainer.Children)
-                section.SelectTypes(obj.Select(m => m.GetType()).ToList());
-
-            updateMods();
-        }
-
-        private void updateMods()
-        {
-            double multiplier = 1.0;
-            bool ranked = true;
-
-            foreach (Mod mod in SelectedMods.Value)
-            {
-                multiplier *= mod.ScoreMultiplier;
-                ranked &= mod.Ranked;
-            }
-
-            MultiplierLabel.Text = $"{multiplier:N2}x";
-            if (!ranked)
-                MultiplierLabel.Text += " (Unranked)";
-
-            if (multiplier > 1.0)
-                MultiplierLabel.FadeColour(HighMultiplierColour, 200);
-            else if (multiplier < 1.0)
-                MultiplierLabel.FadeColour(LowMultiplierColour, 200);
-            else
-                MultiplierLabel.FadeColour(Color4.White, 200);
-        }
-
-        protected override void PopOut()
-        {
-            base.PopOut();
-
-            footerContainer.MoveToX(footerContainer.DrawSize.X, DISAPPEAR_DURATION, Easing.InSine);
-            footerContainer.FadeOut(DISAPPEAR_DURATION, Easing.InSine);
-
-            foreach (ModSection section in ModSectionsContainer.Children)
-            {
-                section.ButtonsContainer.TransformSpacingTo(new Vector2(100f, 0f), DISAPPEAR_DURATION, Easing.InSine);
-                section.ButtonsContainer.MoveToX(100f, DISAPPEAR_DURATION, Easing.InSine);
-                section.ButtonsContainer.FadeOut(DISAPPEAR_DURATION, Easing.InSine);
-            }
-        }
-
-        protected override void PopIn()
-        {
-            base.PopIn();
-
-            footerContainer.MoveToX(0, APPEAR_DURATION, Easing.OutQuint);
-            footerContainer.FadeIn(APPEAR_DURATION, Easing.OutQuint);
-
-            foreach (ModSection section in ModSectionsContainer.Children)
-            {
-                section.ButtonsContainer.TransformSpacingTo(new Vector2(50f, 0f), APPEAR_DURATION, Easing.OutQuint);
-                section.ButtonsContainer.MoveToX(0, APPEAR_DURATION, Easing.OutQuint);
-                section.ButtonsContainer.FadeIn(APPEAR_DURATION, Easing.OutQuint);
-            }
-        }
-
-        public void DeselectAll()
-        {
-            foreach (ModSection section in ModSectionsContainer.Children)
-                section.DeselectAll();
-
-            refreshSelectedMods();
-        }
-
-        /// <summary>
-        /// Deselect one or more mods.
-        /// </summary>
-        /// <param name="modTypes">The types of <see cref="Mod"/>s which should be deselected.</param>
-        /// <param name="immediate">Set to true to bypass animations and update selections immediately.</param>
-        public void DeselectTypes(Type[] modTypes, bool immediate = false)
-        {
-            if (modTypes.Length == 0) return;
-            foreach (ModSection section in ModSectionsContainer.Children)
-                section.DeselectTypes(modTypes, immediate);
-        }
-
-
-        private SampleChannel sampleOn, sampleOff;
-
-        private void modButtonPressed(Mod selectedMod)
-        {
-            if (selectedMod != null)
-            {
-                if (State == Visibility.Visible) sampleOn?.Play();
-                DeselectTypes(selectedMod.IncompatibleMods, true);
-            }
-            else
-            {
-                if (State == Visibility.Visible) sampleOff?.Play();
-            }
-
-            refreshSelectedMods();
-        }
-
-        private void refreshSelectedMods() => SelectedMods.Value = ModSectionsContainer.Children.SelectMany(s => s.SelectedMods).ToArray();
-
-        public ModSelectOverlay()
-        {
-            FirstWaveColour = OsuColour.FromHex(@"19b0e2");
-            SecondWaveColour = OsuColour.FromHex(@"2280a2");
-            ThirdWaveColour = OsuColour.FromHex(@"005774");
-            FourthWaveColour = OsuColour.FromHex(@"003a4e");
-
-            Height = 510;
-            Content.RelativeSizeAxes = Axes.X;
-            Content.AutoSizeAxes = Axes.Y;
-            Children = new Drawable[]
-            {
-                new Container
-                {
-                    RelativeSizeAxes = Axes.Both,
-                    Masking = true,
-                    Children = new Drawable[]
-                    {
-                        new Box
-                        {
-                            RelativeSizeAxes = Axes.Both,
-                            Colour = new Color4(36, 50, 68, 255)
-                        },
-                        new Triangles
-                        {
-                            TriangleScale = 5,
-                            RelativeSizeAxes = Axes.X,
-                            Height = Height, //set the height from the start to ensure correct triangle density.
-                            ColourLight = new Color4(53, 66, 82, 255),
-                            ColourDark = new Color4(41, 54, 70, 255),
-                        },
-                    },
-                },
-                new FillFlowContainer
-                {
-                    RelativeSizeAxes = Axes.X,
-                    AutoSizeAxes = Axes.Y,
-                    Anchor = Anchor.BottomCentre,
-                    Origin = Anchor.BottomCentre,
-                    Direction = FillDirection.Vertical,
-                    Spacing = new Vector2(0f, 10f),
-                    Children = new Drawable[]
-                    {
-                        // Header
-                        new Container
-                        {
-                            RelativeSizeAxes = Axes.X,
-                            Height = 82,
-                            Origin = Anchor.TopCentre,
-                            Anchor = Anchor.TopCentre,
-                            Children = new Drawable[]
-                            {
-                                new Box
-                                {
-                                    RelativeSizeAxes = Axes.Both,
-                                    Colour = OsuColour.Gray(10).Opacity(100),
-                                },
-                                new FillFlowContainer
-                                {
-                                    Origin = Anchor.TopCentre,
-                                    Anchor = Anchor.TopCentre,
-                                    RelativeSizeAxes = Axes.X,
-                                    AutoSizeAxes = Axes.Y,
-                                    Direction = FillDirection.Vertical,
-                                    Width = content_width,
-                                    Padding = new MarginPadding
-                                    {
-                                        Top = 10,
-                                        Bottom = 10,
-                                    },
-                                    Children = new Drawable[]
-                                    {
-                                        new OsuSpriteText
-                                        {
-                                            Font = @"Exo2.0-Bold",
-                                            Text = @"Gameplay Mods",
-                                            TextSize = 22,
-                                            Shadow = true,
-                                            Margin = new MarginPadding
-                                            {
-                                                Bottom = 4,
-                                            },
-                                        },
-                                        new OsuSpriteText
-                                        {
-                                            Text = @"Mods provide different ways to enjoy gameplay. Some have an effect on the score you can achieve during ranked play.",
-                                            TextSize = 18,
-                                            Shadow = true,
-                                        },
-                                        new OsuSpriteText
-                                        {
-                                            Text = @"Others are just for fun.",
-                                            TextSize = 18,
-                                            Shadow = true,
-                                        },
-                                    },
-                                },
-                            },
-                        },
-                        // Body
-                        ModSectionsContainer = new FillFlowContainer<ModSection>
-                        {
-                            Origin = Anchor.TopCentre,
-                            Anchor = Anchor.TopCentre,
-                            RelativeSizeAxes = Axes.X,
-                            AutoSizeAxes = Axes.Y,
-                            Spacing = new Vector2(0f, 10f),
-                            Width = content_width,
-                            Children = new ModSection[]
-                            {
-                                new DifficultyReductionSection
-                                {
-                                    RelativeSizeAxes = Axes.X,
-                                    Origin = Anchor.TopCentre,
-                                    Anchor = Anchor.TopCentre,
-                                    Action = modButtonPressed,
-                                },
-                                new DifficultyIncreaseSection
-                                {
-                                    RelativeSizeAxes = Axes.X,
-                                    Origin = Anchor.TopCentre,
-                                    Anchor = Anchor.TopCentre,
-                                    Action = modButtonPressed,
-                                },
-                                new SpecialSection
-                                {
-                                    RelativeSizeAxes = Axes.X,
-                                    Origin = Anchor.TopCentre,
-                                    Anchor = Anchor.TopCentre,
-                                    Action = modButtonPressed,
-                                },
-                            }
-                        },
-                        // Footer
-                        new Container
-                        {
-                            RelativeSizeAxes = Axes.X,
-                            Height = 70,
-                            Origin = Anchor.TopCentre,
-                            Anchor = Anchor.TopCentre,
-                            Children = new Drawable[]
-                            {
-                                new Box
-                                {
-                                    RelativeSizeAxes = Axes.Both,
-                                    Colour = new Color4(172, 20, 116, 255),
-                                    Alpha = 0.5f,
-                                },
-                                footerContainer = new FillFlowContainer
-                                {
-                                    Origin = Anchor.BottomCentre,
-                                    Anchor = Anchor.BottomCentre,
-                                    AutoSizeAxes = Axes.Y,
-                                    RelativeSizeAxes = Axes.X,
-                                    Width = content_width,
-                                    Direction = FillDirection.Horizontal,
-                                    Padding = new MarginPadding
-                                    {
-                                        Vertical = 15
-                                    },
-                                    Children = new Drawable[]
-                                    {
-                                        DeselectAllButton = new TriangleButton
-                                        {
-                                            Width = 180,
-                                            Text = "Deselect All",
-                                            Action = DeselectAll,
-                                            Margin = new MarginPadding
-                                            {
-                                                Right = 20
-                                            }
-                                        },
-                                        new OsuSpriteText
-                                        {
-                                            Text = @"Score Multiplier: ",
-                                            TextSize = 30,
-                                            Shadow = true,
-                                            Margin = new MarginPadding
-                                            {
-                                                Top = 5
-                                            }
-                                        },
-                                        MultiplierLabel = new OsuSpriteText
-                                        {
-                                            Font = @"Exo2.0-Bold",
-                                            TextSize = 30,
-                                            Shadow = true,
-                                            Margin = new MarginPadding
-                                            {
-                                                Top = 5
-                                            }
-                                        }
-                                    }
-                                }
-                            },
-                        },
-                    },
-                },
-            };
-        }
-    }
-}
->>>>>>> e512e4ba
+}