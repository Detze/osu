--- conflicted
+++ resolved
@@ -42,13 +42,9 @@
 
         private readonly WorkingBeatmapCache workingBeatmapCache;
 
-<<<<<<< HEAD
         private readonly LegacyBeatmapExporter beatmapExporter;
 
-        public Action<(BeatmapSetInfo beatmapSet, bool isBatch)>? ProcessBeatmap { private get; set; }
-=======
         public ProcessBeatmapDelegate? ProcessBeatmap { private get; set; }
->>>>>>> 0ba31c57
 
         public override bool PauseImports
         {
