--- conflicted
+++ resolved
@@ -36,17 +36,10 @@
       <IncludeAssets>runtime; build; native; contentfiles; analyzers; buildtransitive</IncludeAssets>
     </PackageReference>
     <PackageReference Include="Realm" Version="10.7.1" />
-<<<<<<< HEAD
     <PackageReference Include="ppy.osu.Framework" Version="2021.1215.0" />
     <PackageReference Include="ppy.osu.Game.Resources" Version="2021.1215.0" />
-    <PackageReference Include="Sentry" Version="3.11.1" />
-    <PackageReference Include="SharpCompress" Version="0.30.0" />
-=======
-    <PackageReference Include="ppy.osu.Framework" Version="2021.1210.0" />
-    <PackageReference Include="ppy.osu.Game.Resources" Version="2021.1203.0" />
     <PackageReference Include="Sentry" Version="3.12.1" />
     <PackageReference Include="SharpCompress" Version="0.30.1" />
->>>>>>> 01ca9eb8
     <PackageReference Include="NUnit" Version="3.13.2" />
     <PackageReference Include="System.ComponentModel.Annotations" Version="5.0.0" />
     <PackageReference Include="TagLibSharp" Version="2.2.0" />
