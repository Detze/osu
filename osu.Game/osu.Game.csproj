<Project Sdk="Microsoft.NET.Sdk">
  <PropertyGroup Label="Project">
    <TargetFramework>netstandard2.1</TargetFramework>
    <OutputType>Library</OutputType>
    <AllowUnsafeBlocks>true</AllowUnsafeBlocks>
  </PropertyGroup>
  <PropertyGroup Label="Nuget">
    <Title>osu!</Title>
    <PackageId>ppy.osu.Game</PackageId>
    <Version>0.0.0</Version>
    <PackageIcon>icon.png</PackageIcon>
    <IsPackable>true</IsPackable>
  </PropertyGroup>
  <ItemGroup Label="Icon">
    <None Include="..\assets\lazer-nuget.png">
      <Pack>True</Pack>
      <PackagePath>icon.png</PackagePath>
    </None>
  </ItemGroup>
  <ItemGroup Label="Package References">
    <PackageReference Include="AutoMapper" Version="10.1.1" />
    <PackageReference Include="DiffPlex" Version="1.7.0" />
    <PackageReference Include="HtmlAgilityPack" Version="1.11.33" />
    <PackageReference Include="Humanizer" Version="2.10.1" />
    <PackageReference Include="MessagePack" Version="2.2.85" />
    <PackageReference Include="Microsoft.AspNetCore.SignalR.Client" Version="5.0.6" />
    <PackageReference Include="Microsoft.AspNetCore.SignalR.Protocols.MessagePack" Version="5.0.6" />
    <PackageReference Include="Microsoft.AspNetCore.SignalR.Protocols.NewtonsoftJson" Version="5.0.6" />
    <PackageReference Include="Microsoft.EntityFrameworkCore.Sqlite" Version="2.2.6" />
    <PackageReference Include="Microsoft.EntityFrameworkCore.Sqlite.Core" Version="2.2.6" />
    <PackageReference Include="Microsoft.Extensions.Configuration.Abstractions" Version="5.0.0" />
    <PackageReference Include="Microsoft.NETCore.Targets" Version="3.1.0" />
    <PackageReference Include="Newtonsoft.Json" Version="13.0.1" />
    <PackageReference Include="ppy.LocalisationAnalyser" Version="2021.608.0">
      <PrivateAssets>all</PrivateAssets>
      <IncludeAssets>runtime; build; native; contentfiles; analyzers; buildtransitive</IncludeAssets>
    </PackageReference>
<<<<<<< HEAD
    <PackageReference Include="Realm" Version="10.2.0-beta.1" />
    <PackageReference Include="ppy.osu.Framework" Version="2021.609.0" />
    <PackageReference Include="ppy.osu.Game.Resources" Version="2021.525.0" />
=======
    <PackageReference Include="ppy.osu.Framework" Version="2021.611.0" />
    <PackageReference Include="ppy.osu.Game.Resources" Version="2021.611.0" />
>>>>>>> ebe850fe
    <PackageReference Include="Sentry" Version="3.4.0" />
    <PackageReference Include="SharpCompress" Version="0.28.2" />
    <PackageReference Include="NUnit" Version="3.13.2" />
    <PackageReference Include="System.ComponentModel.Annotations" Version="5.0.0" />
  </ItemGroup>
</Project><|MERGE_RESOLUTION|>--- conflicted
+++ resolved
@@ -35,14 +35,9 @@
       <PrivateAssets>all</PrivateAssets>
       <IncludeAssets>runtime; build; native; contentfiles; analyzers; buildtransitive</IncludeAssets>
     </PackageReference>
-<<<<<<< HEAD
     <PackageReference Include="Realm" Version="10.2.0-beta.1" />
-    <PackageReference Include="ppy.osu.Framework" Version="2021.609.0" />
-    <PackageReference Include="ppy.osu.Game.Resources" Version="2021.525.0" />
-=======
     <PackageReference Include="ppy.osu.Framework" Version="2021.611.0" />
     <PackageReference Include="ppy.osu.Game.Resources" Version="2021.611.0" />
->>>>>>> ebe850fe
     <PackageReference Include="Sentry" Version="3.4.0" />
     <PackageReference Include="SharpCompress" Version="0.28.2" />
     <PackageReference Include="NUnit" Version="3.13.2" />
