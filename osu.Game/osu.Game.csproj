<Project Sdk="Microsoft.NET.Sdk">
  <PropertyGroup Label="Project">
    <TargetFramework>netstandard2.1</TargetFramework>
    <OutputType>Library</OutputType>
    <AllowUnsafeBlocks>true</AllowUnsafeBlocks>
  </PropertyGroup>
  <PropertyGroup Label="Nuget">
    <Title>osu!</Title>
    <PackageId>ppy.osu.Game</PackageId>
    <Version>0.0.0</Version>
    <PackageIcon>icon.png</PackageIcon>
    <IsPackable>true</IsPackable>
  </PropertyGroup>
  <ItemGroup Label="Icon">
    <None Include="..\assets\lazer-nuget.png">
      <Pack>True</Pack>
      <PackagePath>icon.png</PackagePath>
    </None>
  </ItemGroup>
  <ItemGroup Label="Package References">
    <PackageReference Include="AutoMapper" Version="11.0.1" />
    <PackageReference Include="DiffPlex" Version="1.7.1" />
    <PackageReference Include="HtmlAgilityPack" Version="1.11.42" />
    <PackageReference Include="Humanizer" Version="2.14.1" />
    <PackageReference Include="MessagePack" Version="2.3.85" />
    <PackageReference Include="Microsoft.AspNetCore.SignalR.Client" Version="6.0.5" />
    <PackageReference Include="Microsoft.AspNetCore.SignalR.Protocols.MessagePack" Version="6.0.5" />
    <PackageReference Include="Microsoft.AspNetCore.SignalR.Protocols.NewtonsoftJson" Version="6.0.5" />
    <PackageReference Include="Microsoft.EntityFrameworkCore.Sqlite" Version="5.0.14" />
    <PackageReference Include="Microsoft.EntityFrameworkCore.Sqlite.Core" Version="5.0.14" />
    <PackageReference Include="Microsoft.Extensions.Configuration.Abstractions" Version="6.0.0" />
    <PackageReference Include="Newtonsoft.Json" Version="13.0.1" />
    <PackageReference Include="ppy.LocalisationAnalyser" Version="2022.417.0">
      <PrivateAssets>all</PrivateAssets>
      <IncludeAssets>runtime; build; native; contentfiles; analyzers; buildtransitive</IncludeAssets>
    </PackageReference>
    <PackageReference Include="Realm" Version="10.11.2" />
<<<<<<< HEAD
    <PackageReference Include="ppy.osu.Framework" Version="2022.527.0" />
    <PackageReference Include="ppy.osu.Game.Resources" Version="2022.513.0" />
=======
    <PackageReference Include="ppy.osu.Framework" Version="2022.525.0" />
    <PackageReference Include="ppy.osu.Game.Resources" Version="2022.527.0" />
>>>>>>> aadcf251
    <PackageReference Include="Sentry" Version="3.17.1" />
    <PackageReference Include="SharpCompress" Version="0.31.0" />
    <PackageReference Include="NUnit" Version="3.13.3" />
    <PackageReference Include="System.ComponentModel.Annotations" Version="5.0.0" />
    <PackageReference Include="TagLibSharp" Version="2.2.0" />
  </ItemGroup>
</Project><|MERGE_RESOLUTION|>--- conflicted
+++ resolved
@@ -35,13 +35,8 @@
       <IncludeAssets>runtime; build; native; contentfiles; analyzers; buildtransitive</IncludeAssets>
     </PackageReference>
     <PackageReference Include="Realm" Version="10.11.2" />
-<<<<<<< HEAD
     <PackageReference Include="ppy.osu.Framework" Version="2022.527.0" />
-    <PackageReference Include="ppy.osu.Game.Resources" Version="2022.513.0" />
-=======
-    <PackageReference Include="ppy.osu.Framework" Version="2022.525.0" />
     <PackageReference Include="ppy.osu.Game.Resources" Version="2022.527.0" />
->>>>>>> aadcf251
     <PackageReference Include="Sentry" Version="3.17.1" />
     <PackageReference Include="SharpCompress" Version="0.31.0" />
     <PackageReference Include="NUnit" Version="3.13.3" />
