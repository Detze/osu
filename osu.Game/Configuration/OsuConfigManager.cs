--- conflicted
+++ resolved
@@ -185,10 +185,7 @@
         ScalingSizeY,
         UIScale,
         IntroSequence,
-<<<<<<< HEAD
-        UIHoldActivationDelay
-=======
+        UIHoldActivationDelay,
         HitLighting
->>>>>>> 0640b2eb
     }
 }