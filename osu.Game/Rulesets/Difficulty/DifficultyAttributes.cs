--- conflicted
+++ resolved
@@ -45,35 +45,6 @@
         public int MaxCombo { get; set; }
 
         /// <summary>
-<<<<<<< HEAD
-        /// The accuracy portion of the legacy (ScoreV1) total score.
-        /// </summary>
-        public int LegacyAccuracyScore { get; set; }
-
-        /// <summary>
-        /// The combo-multiplied portion of the legacy (ScoreV1) total score.
-        /// </summary>
-        public int LegacyComboScore { get; set; }
-
-        /// <summary>
-        /// A ratio of <c>new_bonus_score / old_bonus_score</c> for converting the bonus score of legacy scores to the new scoring.
-        /// This is made up of all judgements that would be <see cref="HitResult.SmallBonus"/> or <see cref="HitResult.LargeBonus"/>.
-        /// </summary>
-        public double LegacyBonusScoreRatio { get; set; }
-
-        /// <summary>
-        /// The bonus portion of the legacy (ScoreV1) total score.
-        /// </summary>
-        public int LegacyBonusScore { get; set; }
-
-        /// <summary>
-        /// The maximum combo of the legacy (ScoreV1) total score.
-        /// </summary>
-        public int LegacyMaxCombo { get; set; }
-
-        /// <summary>
-=======
->>>>>>> 166518db
         /// Creates new <see cref="DifficultyAttributes"/>.
         /// </summary>
         public DifficultyAttributes()
