--- conflicted
+++ resolved
@@ -661,12 +661,7 @@
                     $"{GetType().ReadableName()} applied an invalid hit result (was: {Result.Type}, expected: [{Result.Judgement.MinResult} ... {Result.Judgement.MaxResult}]).");
             }
 
-<<<<<<< HEAD
-            Result.TimeAbsolute = Time.Current;
-            Result.TimeOffset = Math.Min(MaximumJudgementOffset, Result.TimeAbsolute - HitObject.GetEndTime());
-=======
             Result.TimeOffset = Math.Min(HitObject.MaximumJudgementOffset, Time.Current - HitObject.GetEndTime());
->>>>>>> d8f9b7d0
 
             if (Result.HasResult)
                 updateState(Result.IsHit ? ArmedState.Hit : ArmedState.Miss);
