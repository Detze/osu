// Copyright (c) ppy Pty Ltd <contact@ppy.sh>. Licensed under the MIT Licence.
// See the LICENCE file in the repository root for full licence text.

#nullable disable

using System;
using System.Runtime.InteropServices;
using osu.Framework.Allocation;
using osu.Framework.Graphics;
using osu.Framework.Graphics.Rendering;
using osu.Framework.Graphics.Rendering.Vertices;
using osu.Framework.Graphics.Shaders;
using osu.Framework.Graphics.Shaders.Types;
using osu.Framework.Graphics.Sprites;
using osuTK;
using osuTK.Graphics;
using osuTK.Graphics.ES30;

namespace osu.Game.Graphics.Sprites
{
    public partial class LogoAnimation : Sprite
    {
        [BackgroundDependencyLoader]
        private void load(ShaderManager shaders)
        {
            TextureShader = shaders.Load(@"LogoAnimation", @"LogoAnimation");
        }

        private float animationProgress;

        public float AnimationProgress
        {
            get => animationProgress;
            set
            {
                if (animationProgress == value) return;

                animationProgress = value;
                Invalidate(Invalidation.DrawInfo);
            }
        }

        public override bool IsPresent => true;

        protected override DrawNode CreateDrawNode() => new LogoAnimationDrawNode(this);

        private class LogoAnimationDrawNode : SpriteDrawNode
        {
            private LogoAnimation source => (LogoAnimation)Source;

            private readonly Action<TexturedVertex2D> addVertexAction;

            private float progress;

            public LogoAnimationDrawNode(LogoAnimation source)
                : base(source)
            {
                addVertexAction = v =>
                {
                    animationVertexBatch!.Add(new LogoAnimationVertex
                    {
                        Position = v.Position,
                        Colour = v.Colour,
                        TexturePosition = v.TexturePosition,
                    });
                };
            }

            public override void ApplyState()
            {
                base.ApplyState();

                progress = source.animationProgress;
            }

            private IUniformBuffer<AnimationData> animationDataBuffer;
            private IVertexBatch<LogoAnimationVertex> animationVertexBatch;

            protected override void BindUniformResources(IShader shader, IRenderer renderer)
            {
<<<<<<< HEAD
                base.BindUniformResources(shader, renderer);
=======
                if (DrawRectangle.Width == 0 || DrawRectangle.Height == 0)
                    return;
>>>>>>> 7c1ccefa

                animationDataBuffer ??= renderer.CreateUniformBuffer<AnimationData>();
                animationVertexBatch ??= renderer.CreateQuadBatch<LogoAnimationVertex>(1, 2);

                animationDataBuffer.Data = animationDataBuffer.Data with { Progress = progress };

<<<<<<< HEAD
                shader.BindUniformBlock(@"m_AnimationData", animationDataBuffer);
=======
                TextureShader.BindUniformBlock("m_AnimationData", animationDataBuffer);

                renderer.DrawQuad(
                    Texture,
                    ScreenSpaceDrawQuad,
                    DrawColourInfo.Colour,
                    inflationPercentage: new Vector2(InflationAmount.X / DrawRectangle.Width, InflationAmount.Y / DrawRectangle.Height),
                    textureCoords: TextureCoords,
                    vertexAction: addVertexAction);
>>>>>>> 7c1ccefa
            }

            protected override bool CanDrawOpaqueInterior => false;

            protected override void Dispose(bool isDisposing)
            {
                base.Dispose(isDisposing);
                animationDataBuffer?.Dispose();
            }

            [StructLayout(LayoutKind.Sequential, Pack = 1)]
            private record struct AnimationData
            {
                public UniformFloat Progress;
                private readonly UniformPadding12 pad1;
            }

            [StructLayout(LayoutKind.Sequential)]
            private struct LogoAnimationVertex : IEquatable<LogoAnimationVertex>, IVertex
            {
                [VertexMember(2, VertexAttribPointerType.Float)]
                public Vector2 Position;

                [VertexMember(4, VertexAttribPointerType.Float)]
                public Color4 Colour;

                [VertexMember(2, VertexAttribPointerType.Float)]
                public Vector2 TexturePosition;

                public readonly bool Equals(LogoAnimationVertex other) =>
                    Position.Equals(other.Position)
                    && TexturePosition.Equals(other.TexturePosition)
                    && Colour.Equals(other.Colour);
            }
        }
    }
}<|MERGE_RESOLUTION|>--- conflicted
+++ resolved
@@ -78,22 +78,22 @@
 
             protected override void BindUniformResources(IShader shader, IRenderer renderer)
             {
-<<<<<<< HEAD
                 base.BindUniformResources(shader, renderer);
-=======
-                if (DrawRectangle.Width == 0 || DrawRectangle.Height == 0)
-                    return;
->>>>>>> 7c1ccefa
 
                 animationDataBuffer ??= renderer.CreateUniformBuffer<AnimationData>();
                 animationVertexBatch ??= renderer.CreateQuadBatch<LogoAnimationVertex>(1, 2);
 
                 animationDataBuffer.Data = animationDataBuffer.Data with { Progress = progress };
 
-<<<<<<< HEAD
                 shader.BindUniformBlock(@"m_AnimationData", animationDataBuffer);
-=======
-                TextureShader.BindUniformBlock("m_AnimationData", animationDataBuffer);
+            }
+
+            protected override void Blit(IRenderer renderer)
+            {
+                if (DrawRectangle.Width == 0 || DrawRectangle.Height == 0)
+                    return;
+
+                base.Blit(renderer);
 
                 renderer.DrawQuad(
                     Texture,
@@ -102,7 +102,6 @@
                     inflationPercentage: new Vector2(InflationAmount.X / DrawRectangle.Width, InflationAmount.Y / DrawRectangle.Height),
                     textureCoords: TextureCoords,
                     vertexAction: addVertexAction);
->>>>>>> 7c1ccefa
             }
 
             protected override bool CanDrawOpaqueInterior => false;
