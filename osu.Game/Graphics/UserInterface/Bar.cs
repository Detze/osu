--- conflicted
+++ resolved
@@ -26,11 +26,7 @@
         /// </summary>
         public float Length
         {
-<<<<<<< HEAD
-            get { return length; }
-=======
             get => length;
->>>>>>> 9fa8e6f3
             set
             {
                 length = MathHelper.Clamp(value, 0, 1);
@@ -54,11 +50,7 @@
 
         public BarDirection Direction
         {
-<<<<<<< HEAD
-            get { return direction; }
-=======
             get => direction;
->>>>>>> 9fa8e6f3
             set
             {
                 direction = value;
