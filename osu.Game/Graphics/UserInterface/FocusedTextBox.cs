﻿// Copyright (c) ppy Pty Ltd <contact@ppy.sh>. Licensed under the MIT Licence.
// See the LICENCE file in the repository root for full licence text.

using osuTK.Graphics;
using System;
using osu.Framework.Allocation;
using osu.Framework.Input.Events;
using osu.Framework.Platform;
using osu.Game.Input.Bindings;
using osuTK.Input;

namespace osu.Game.Graphics.UserInterface
{
    /// <summary>
    /// A textbox which holds focus eagerly.
    /// </summary>
    public class FocusedTextBox : OsuTextBox
    {
        protected override Color4 BackgroundUnfocused => new Color4(10, 10, 10, 255);
        protected override Color4 BackgroundFocused => new Color4(10, 10, 10, 255);

        public Action Exit;

        private bool focus;

        private bool allowImmediateFocus => host?.OnScreenKeyboardOverlapsGameWindow != true;

        public void TakeFocus()
        {
            if (allowImmediateFocus) GetContainingInputManager().ChangeFocus(this);
        }

        public bool HoldFocus
        {
<<<<<<< HEAD
            get { return allowImmediateFocus && focus; }
=======
            get => allowImmediateFocus && focus;
>>>>>>> 22926bad
            set
            {
                focus = value;
                if (!focus && HasFocus)
                    base.KillFocus();
            }
        }

        private GameHost host;

        [BackgroundDependencyLoader]
        private void load(GameHost host)
        {
            this.host = host;
        }

        // We may not be focused yet, but we need to handle keyboard input to be able to request focus
        public override bool HandleNonPositionalInput => HoldFocus || base.HandleNonPositionalInput;

        protected override void OnFocus(FocusEvent e)
        {
            base.OnFocus(e);
            BorderThickness = 0;
        }

        protected override bool OnKeyDown(KeyDownEvent e)
        {
            if (!HasFocus) return false;

            if (e.Key == Key.Escape)
                return false; // disable the framework-level handling of escape key for confority (we use GlobalAction.Back).

            return base.OnKeyDown(e);
        }

        public override bool OnPressed(GlobalAction action)
        {
            if (action == GlobalAction.Back)
            {
                if (Text.Length > 0)
                {
                    Text = string.Empty;
                    return true;
                }
            }

            return base.OnPressed(action);
        }

        protected override void KillFocus()
        {
            base.KillFocus();
            Exit?.Invoke();
        }

        public override bool RequestsFocus => HoldFocus;
    }
}<|MERGE_RESOLUTION|>--- conflicted
+++ resolved
@@ -32,11 +32,7 @@
 
         public bool HoldFocus
         {
-<<<<<<< HEAD
-            get { return allowImmediateFocus && focus; }
-=======
             get => allowImmediateFocus && focus;
->>>>>>> 22926bad
             set
             {
                 focus = value;
