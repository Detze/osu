﻿// Copyright (c) ppy Pty Ltd <contact@ppy.sh>. Licensed under the MIT Licence.
// See the LICENCE file in the repository root for full licence text.

using System.Collections.Generic;
using System.IO;
using System.Linq;
using System.Threading.Tasks;
using Android.App;
using Android.Content;
using Android.Content.PM;
using Android.Net;
using Android.OS;
using Android.Provider;
using Android.Views;
using osu.Framework.Android;
using osu.Game.Database;

namespace osu.Android
{
<<<<<<< HEAD
    [Activity(Theme = "@android:style/Theme.NoTitleBar", MainLauncher = true, ScreenOrientation = ScreenOrientation.FullUser, SupportsPictureInPicture = false, ConfigurationChanges = ConfigChanges.Orientation | ConfigChanges.ScreenSize, HardwareAccelerated = false)]
    [IntentFilter(new[] { Intent.ActionDefault, Intent.ActionSend, Intent.ActionSendMultiple }, Categories = new[] { Intent.CategoryDefault }, DataPathPatterns = new[] { ".*\\.osz", ".*\\.osk" }, DataMimeType = "application/*")]
=======
    [Activity(Theme = "@android:style/Theme.NoTitleBar", MainLauncher = true, ScreenOrientation = ScreenOrientation.FullUser, SupportsPictureInPicture = false, ConfigurationChanges = ConfigChanges.Orientation | ConfigChanges.ScreenSize, HardwareAccelerated = false, LaunchMode = LaunchMode.SingleInstance)]
    [IntentFilter(new[] { Intent.ActionDefault, Intent.ActionSend }, Categories = new[] { Intent.CategoryDefault }, DataPathPatterns = new[] { ".*\\.osz", ".*\\.osk" }, DataMimeType = "application/*")]
    [IntentFilter(new[] { Intent.ActionView }, Categories = new[] { Intent.CategoryBrowsable, Intent.CategoryDefault }, DataSchemes = new[] { "osu", "osump" })]
>>>>>>> 7dd572fe
    public class OsuGameActivity : AndroidGameActivity
    {
        private static readonly string[] osu_url_schemes = { "osu", "osump" };

        private OsuGameAndroid game;

        protected override Framework.Game CreateGame() => game = new OsuGameAndroid(this);

        protected override void OnCreate(Bundle savedInstanceState)
        {
            // The default current directory on android is '/'.
            // On some devices '/' maps to the app data directory. On others it maps to the root of the internal storage.
            // In order to have a consistent current directory on all devices the full path of the app data directory is set as the current directory.
            System.Environment.CurrentDirectory = System.Environment.GetFolderPath(System.Environment.SpecialFolder.Personal);

            base.OnCreate(savedInstanceState);

            // OnNewIntent() only fires for an activity if it's *re-launched* while it's on top of the activity stack.
            // on first launch we still have to fire manually.
            // reference: https://developer.android.com/reference/android/app/Activity#onNewIntent(android.content.Intent)
            handleIntent(Intent);

            Window.AddFlags(WindowManagerFlags.Fullscreen);
            Window.AddFlags(WindowManagerFlags.KeepScreenOn);
        }

        protected override void OnNewIntent(Intent intent) => handleIntent(intent);

        private void handleIntent(Intent intent)
        {
            switch (intent.Action)
            {
                case Intent.ActionDefault:
                    if (intent.Scheme == ContentResolver.SchemeContent)
<<<<<<< HEAD
                        handleImportFromUris(intent.Data);
=======
                        handleImportFromUri(intent.Data);
                    else if (osu_url_schemes.Contains(intent.Scheme))
                        game.HandleLink(intent.DataString);
>>>>>>> 7dd572fe
                    break;

                case Intent.ActionSend:
                {
                    var content = intent.ClipData?.GetItemAt(0);
                    if (content != null)
                        handleImportFromUris(content.Uri);
                    break;
                }

                case Intent.ActionSendMultiple:
                {
                    var uris = new List<Uri>();
                    for (int i = 0; i < intent.ClipData?.ItemCount; i++)
                    {
                        var content = intent.ClipData?.GetItemAt(i);
                        if (content != null)
                            uris.Add(content.Uri);
                    }
                    handleImportFromUris(uris.ToArray());
                    break;
                }
            }
        }

        private void handleImportFromUris(params Uri[] uris) => Task.Factory.StartNew(async () =>
        {
            var tasks = new List<ImportTask>();

            await Task.WhenAll(uris.Select(async uri =>
            {
                // there are more performant overloads of this method, but this one is the most backwards-compatible
                // (dates back to API 1).
                var cursor = ContentResolver?.Query(uri, null, null, null, null);

                if (cursor == null)
                    return;

                cursor.MoveToFirst();

                var filenameColumn = cursor.GetColumnIndex(OpenableColumns.DisplayName);
                string filename = cursor.GetString(filenameColumn);

                // SharpCompress requires archive streams to be seekable, which the stream opened by
                // OpenInputStream() seems to not necessarily be.
                // copy to an arbitrary-access memory stream to be able to proceed with the import.
                var copy = new MemoryStream();
                using (var stream = ContentResolver.OpenInputStream(uri))
                    await stream.CopyToAsync(copy);

                lock (tasks)
                {
                    tasks.Add(new ImportTask(copy, filename));
                }
            }));

            await game.Import(tasks.ToArray());
        }, TaskCreationOptions.LongRunning);
    }
}<|MERGE_RESOLUTION|>--- conflicted
+++ resolved
@@ -17,14 +17,9 @@
 
 namespace osu.Android
 {
-<<<<<<< HEAD
-    [Activity(Theme = "@android:style/Theme.NoTitleBar", MainLauncher = true, ScreenOrientation = ScreenOrientation.FullUser, SupportsPictureInPicture = false, ConfigurationChanges = ConfigChanges.Orientation | ConfigChanges.ScreenSize, HardwareAccelerated = false)]
+    [Activity(Theme = "@android:style/Theme.NoTitleBar", MainLauncher = true, ScreenOrientation = ScreenOrientation.FullUser, SupportsPictureInPicture = false, ConfigurationChanges = ConfigChanges.Orientation | ConfigChanges.ScreenSize, HardwareAccelerated = false, LaunchMode = LaunchMode.SingleInstance)]
     [IntentFilter(new[] { Intent.ActionDefault, Intent.ActionSend, Intent.ActionSendMultiple }, Categories = new[] { Intent.CategoryDefault }, DataPathPatterns = new[] { ".*\\.osz", ".*\\.osk" }, DataMimeType = "application/*")]
-=======
-    [Activity(Theme = "@android:style/Theme.NoTitleBar", MainLauncher = true, ScreenOrientation = ScreenOrientation.FullUser, SupportsPictureInPicture = false, ConfigurationChanges = ConfigChanges.Orientation | ConfigChanges.ScreenSize, HardwareAccelerated = false, LaunchMode = LaunchMode.SingleInstance)]
-    [IntentFilter(new[] { Intent.ActionDefault, Intent.ActionSend }, Categories = new[] { Intent.CategoryDefault }, DataPathPatterns = new[] { ".*\\.osz", ".*\\.osk" }, DataMimeType = "application/*")]
     [IntentFilter(new[] { Intent.ActionView }, Categories = new[] { Intent.CategoryBrowsable, Intent.CategoryDefault }, DataSchemes = new[] { "osu", "osump" })]
->>>>>>> 7dd572fe
     public class OsuGameActivity : AndroidGameActivity
     {
         private static readonly string[] osu_url_schemes = { "osu", "osump" };
@@ -59,13 +54,9 @@
             {
                 case Intent.ActionDefault:
                     if (intent.Scheme == ContentResolver.SchemeContent)
-<<<<<<< HEAD
-                        handleImportFromUris(intent.Data);
-=======
                         handleImportFromUri(intent.Data);
                     else if (osu_url_schemes.Contains(intent.Scheme))
                         game.HandleLink(intent.DataString);
->>>>>>> 7dd572fe
                     break;
 
                 case Intent.ActionSend:
