﻿// Copyright (c) ppy Pty Ltd <contact@ppy.sh>. Licensed under the MIT Licence.
// See the LICENCE file in the repository root for full licence text.

using System;
using osu.Framework.Graphics;
using osu.Framework.Graphics.Containers;
using osu.Game.Beatmaps;
using osu.Game.Rulesets.Catch.Objects;
using osu.Game.Rulesets.Catch.Objects.Drawable;
using osu.Game.Rulesets.Judgements;
using osu.Game.Rulesets.Objects.Drawables;
using osu.Game.Rulesets.UI.Scrolling;

namespace osu.Game.Rulesets.Catch.UI
{
    public class CatchPlayfield : ScrollingPlayfield
    {
        public const float BASE_WIDTH = 512;

        internal readonly CatcherArea CatcherArea;

        public CatchPlayfield(BeatmapDifficulty difficulty, Func<CatchHitObject, DrawableHitObject<CatchHitObject>> createDrawableRepresentation)
        {
            Container explodingFruitContainer;

            InternalChildren = new Drawable[]
            {
                explodingFruitContainer = new Container
                {
                    RelativeSizeAxes = Axes.Both,
                },
                CatcherArea = new CatcherArea(difficulty)
                {
<<<<<<< HEAD
                    explodingFruitContainer = new Container
                    {
                        RelativeSizeAxes = Axes.Both,
                    },
                    CatcherArea = new CatcherArea(difficulty)
                    {
                        CreateDrawableRepresentation = createDrawableRepresentation,
                        ExplodingFruitTarget = explodingFruitContainer,
                        Anchor = Anchor.BottomLeft,
                        Origin = Anchor.TopLeft,
                    },
                    HitObjectContainer
                }
=======
                    GetVisualRepresentation = getVisualRepresentation,
                    ExplodingFruitTarget = explodingFruitContainer,
                    Anchor = Anchor.BottomLeft,
                    Origin = Anchor.TopLeft,
                },
                HitObjectContainer
>>>>>>> 47665f7a
            };
        }

        public bool CheckIfWeCanCatch(CatchHitObject obj) => CatcherArea.AttemptCatch(obj);

        public override void Add(DrawableHitObject h)
        {
            h.OnNewResult += onNewResult;

            base.Add(h);

            var fruit = (DrawableCatchHitObject)h;
            fruit.CheckPosition = CheckIfWeCanCatch;
        }

        private void onNewResult(DrawableHitObject judgedObject, JudgementResult result)
            => CatcherArea.OnResult((DrawableCatchHitObject)judgedObject, result);
    }
}<|MERGE_RESOLUTION|>--- conflicted
+++ resolved
@@ -31,28 +31,12 @@
                 },
                 CatcherArea = new CatcherArea(difficulty)
                 {
-<<<<<<< HEAD
-                    explodingFruitContainer = new Container
-                    {
-                        RelativeSizeAxes = Axes.Both,
-                    },
-                    CatcherArea = new CatcherArea(difficulty)
-                    {
-                        CreateDrawableRepresentation = createDrawableRepresentation,
-                        ExplodingFruitTarget = explodingFruitContainer,
-                        Anchor = Anchor.BottomLeft,
-                        Origin = Anchor.TopLeft,
-                    },
-                    HitObjectContainer
-                }
-=======
-                    GetVisualRepresentation = getVisualRepresentation,
+                    CreateDrawableRepresentation = createDrawableRepresentation,
                     ExplodingFruitTarget = explodingFruitContainer,
                     Anchor = Anchor.BottomLeft,
                     Origin = Anchor.TopLeft,
                 },
                 HitObjectContainer
->>>>>>> 47665f7a
             };
         }
 
